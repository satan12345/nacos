--- conflicted
+++ resolved
@@ -21,32 +21,24 @@
 import com.alibaba.nacos.config.server.auth.ConfigResourceParser;
 import com.alibaba.nacos.config.server.constant.Constants;
 import com.alibaba.nacos.config.server.controller.parameters.SameNamespaceCloneConfigBean;
-<<<<<<< HEAD
-import com.alibaba.nacos.config.server.model.*;
 import com.alibaba.nacos.config.server.modules.entity.ConfigInfo;
+import com.alibaba.nacos.config.server.modules.entity.ConfigInfoBeta;
 import com.alibaba.nacos.config.server.modules.mapstruct.ConfigInfoBetaMapStruct;
 import com.alibaba.nacos.config.server.result.ResultBuilder;
 import com.alibaba.nacos.config.server.result.code.ResultCodeEnum;
 import com.alibaba.nacos.config.server.service.*;
-=======
 import com.alibaba.nacos.config.server.filter.ToLeader;
 import com.alibaba.nacos.config.server.model.ConfigAdvanceInfo;
 import com.alibaba.nacos.config.server.model.ConfigAllInfo;
-import com.alibaba.nacos.config.server.model.ConfigInfo;
 import com.alibaba.nacos.config.server.model.ConfigInfo4Beta;
 import com.alibaba.nacos.config.server.model.GroupkeyListenserStatus;
-import com.alibaba.nacos.config.server.model.Page;
 import com.alibaba.nacos.config.server.model.SameConfigPolicy;
 import com.alibaba.nacos.config.server.model.SampleResult;
-import com.alibaba.nacos.config.server.result.ResultBuilder;
-import com.alibaba.nacos.config.server.result.code.ResultCodeEnum;
 import com.alibaba.nacos.config.server.service.AggrWhitelist;
 import com.alibaba.nacos.config.server.model.event.ConfigDataChangeEvent;
 import com.alibaba.nacos.config.server.service.ConfigSubService;
 import com.alibaba.nacos.config.server.service.repository.PersistService;
->>>>>>> 5d9c0798
 import com.alibaba.nacos.config.server.service.trace.ConfigTraceService;
-import com.alibaba.nacos.config.server.utils.LogUtil;
 import com.alibaba.nacos.config.server.utils.MD5Util;
 import com.alibaba.nacos.config.server.utils.ParamUtils;
 import com.alibaba.nacos.config.server.utils.RequestUtil;
@@ -56,7 +48,6 @@
 import com.alibaba.nacos.core.auth.ActionTypes;
 import com.alibaba.nacos.core.auth.Secured;
 import com.alibaba.nacos.core.utils.InetUtils;
-import com.alibaba.nacos.core.utils.WebUtils;
 import org.apache.commons.lang3.StringUtils;
 import org.apache.commons.lang3.time.DateFormatUtils;
 import org.slf4j.Logger;
@@ -74,7 +65,6 @@
 import org.springframework.web.bind.annotation.RequestMapping;
 import org.springframework.web.bind.annotation.RequestParam;
 import org.springframework.web.bind.annotation.RestController;
-import org.springframework.web.context.request.async.DeferredResult;
 import org.springframework.web.multipart.MultipartFile;
 
 import javax.servlet.ServletException;
@@ -90,8 +80,9 @@
 import java.util.List;
 import java.util.Map;
 import java.util.Objects;
-import java.util.concurrent.CompletableFuture;
 import java.util.stream.Collectors;
+
+import static com.alibaba.nacos.config.server.utils.SystemConfig.LOCAL_IP;
 
 /**
  * 软负载客户端发布数据专用控制器
@@ -102,7 +93,6 @@
 @RequestMapping(Constants.CONFIG_CONTROLLER_PATH)
 public class ConfigController {
 
-<<<<<<< HEAD
     private static final Logger log = LoggerFactory.getLogger(ConfigController.class);
 
     private static final String NAMESPACE_PUBLIC_KEY = "public";
@@ -130,22 +120,22 @@
         this.persistServiceTmp = persistServiceTmp;
     }
 
+
     /**
      * 增加或更新非聚合数据。
      *
      * @throws NacosException
      */
     @PostMapping
+    @ToLeader
     @Secured(action = ActionTypes.WRITE, parser = ConfigResourceParser.class)
     public Boolean publishConfig(HttpServletRequest request, HttpServletResponse response,
-                                 @RequestParam("dataId") String dataId,
-                                 @RequestParam("group") String group,
+                                 @RequestParam("dataId") String dataId, @RequestParam("group") String group,
+                                 @RequestParam(value = "tenant", required = false, defaultValue = StringUtils.EMPTY) String tenant,
                                  @RequestParam("content") String content,
+                                 @RequestParam(value = "tag", required = false) String tag,
                                  @RequestParam(value = "appName", required = false) String appName,
-                                 @RequestParam(value = "srcUser", required = false) String srcUser,
-                                 @RequestParam(value = "tenant", required = false, defaultValue = StringUtils.EMPTY)
-                                         String tenant,
-                                 @RequestParam(value = "tag", required = false) String tag,
+                                 @RequestParam(value = "src_user", required = false) String srcUser,
                                  @RequestParam(value = "config_tags", required = false) String configTags,
                                  @RequestParam(value = "desc", required = false) String desc,
                                  @RequestParam(value = "use", required = false) String use,
@@ -153,56 +143,43 @@
                                  @RequestParam(value = "type", required = false) String type,
                                  @RequestParam(value = "schema", required = false) String schema)
         throws NacosException {
+
         final String srcIp = RequestUtil.getRemoteIp(request);
         String requestIpApp = RequestUtil.getAppName(request);
+        // check tenant
+        ParamUtils.checkTenant(tenant);
         ParamUtils.checkParam(dataId, group, "datumId", content);
         ParamUtils.checkParam(tag);
-
         Map<String, Object> configAdvanceInfo = new HashMap<String, Object>(10);
-        if (configTags != null) {
-            configAdvanceInfo.put("config_tags", configTags);
-        }
-        if (desc != null) {
-            configAdvanceInfo.put("desc", desc);
-        }
-        if (use != null) {
-            configAdvanceInfo.put("use", use);
-        }
-        if (effect != null) {
-            configAdvanceInfo.put("effect", effect);
-        }
-        if (type != null) {
-            configAdvanceInfo.put("type", type);
-        }
-        if (schema != null) {
-            configAdvanceInfo.put("schema", schema);
-        }
+        MapUtils.putIfValNoNull(configAdvanceInfo, "config_tags", configTags);
+        MapUtils.putIfValNoNull(configAdvanceInfo, "desc", desc);
+        MapUtils.putIfValNoNull(configAdvanceInfo, "use", use);
+        MapUtils.putIfValNoNull(configAdvanceInfo, "effect", effect);
+        MapUtils.putIfValNoNull(configAdvanceInfo, "type", type);
+        MapUtils.putIfValNoNull(configAdvanceInfo, "schema", schema);
         ParamUtils.checkParam(configAdvanceInfo);
 
         if (AggrWhitelist.isAggrDataId(dataId)) {
             log.warn("[aggr-conflict] {} attemp to publish single data, {}, {}",
                 RequestUtil.getRemoteIp(request), dataId, group);
-            throw new NacosException(NacosException.NO_RIGHT, "dataId:" + dataId + " is aggr");
+            throw new NacosException(NacosException.NO_RIGHT,
+                "dataId:" + dataId + " is aggr");
         }
 
         final Timestamp time = TimeUtils.getCurrentTime();
         String betaIps = request.getHeader("betaIps");
-        ConfigInfo configInfo = new ConfigInfo(dataId, group, content, appName, tenant);
+        ConfigInfo configInfo = new ConfigInfo(dataId, group, tenant, appName, content);
+        configInfo.setType(type);
         if (StringUtils.isBlank(betaIps)) {
             if (StringUtils.isBlank(tag)) {
                 persistServiceTmp.insertOrUpdate(srcIp, srcUser, configInfo, time, configAdvanceInfo, false);
-                EventDispatcher.fireEvent(new ConfigDataChangeEvent(false, dataId, group, tenant, time.getTime()));
             } else {
                 persistServiceTmp.insertOrUpdateTag(configInfo, tag, srcIp, srcUser, time, false);
-                EventDispatcher.fireEvent(new ConfigDataChangeEvent(false, dataId, group, tenant, tag, time.getTime()));
             }
-        } else { // beta publish
+        } else {
+            // beta publish
             persistServiceTmp.insertOrUpdateBeta(configInfo, betaIps, srcIp, srcUser, time, false);
-            EventDispatcher.fireEvent(new ConfigDataChangeEvent(true, dataId, group, tenant, time.getTime()));
-        }
-        ConfigTraceService.logPersistenceEvent(dataId, group, tenant, requestIpApp, time.getTime(),
-            LOCAL_IP, ConfigTraceService.PERSISTENCE_EVENT_PUB, content);
-
+        }
         return true;
     }
 
@@ -217,21 +194,18 @@
     @Secured(action = ActionTypes.READ, parser = ConfigResourceParser.class)
     public void getConfig(HttpServletRequest request, HttpServletResponse response,
                           @RequestParam("dataId") String dataId, @RequestParam("group") String group,
-                          @RequestParam(value = "tenant", required = false, defaultValue = StringUtils.EMPTY)
-                              String tenant,
+                          @RequestParam(value = "tenant", required = false, defaultValue = StringUtils.EMPTY) String tenant,
                           @RequestParam(value = "tag", required = false) String tag)
         throws IOException, ServletException, NacosException {
+        // check tenant
+        ParamUtils.checkTenant(tenant);
+        tenant = processTenant(tenant);
         // check params
         ParamUtils.checkParam(dataId, group, "datumId", "content");
         ParamUtils.checkParam(tag);
 
         final String clientIp = RequestUtil.getRemoteIp(request);
-        try {
-            inner.doGetConfig(request, response, dataId, group, tenant, tag, clientIp);
-        } catch (Exception e){
-            e.printStackTrace();
-        }
-
+        inner.doGetConfig(request, response, dataId, group, tenant, tag, clientIp);
     }
 
     /**
@@ -241,11 +215,13 @@
      */
     @GetMapping(params = "show=all")
     @Secured(action = ActionTypes.READ, parser = ConfigResourceParser.class)
-    public ConfigAllInfo detailConfigInfo(HttpServletRequest request, HttpServletResponse response,
-                                          @RequestParam("dataId") String dataId, @RequestParam("group") String group,
-                                          @RequestParam(value = "tenant", required = false,
-                                              defaultValue = StringUtils.EMPTY) String tenant)
+    public ConfigAllInfo detailConfigInfo(HttpServletRequest request,
+                                          HttpServletResponse response, @RequestParam("dataId") String dataId,
+                                          @RequestParam("group") String group,
+                                          @RequestParam(value = "tenant", required = false, defaultValue = StringUtils.EMPTY) String tenant)
         throws NacosException {
+        // check tenant
+        ParamUtils.checkTenant(tenant);
         // check params
         ParamUtils.checkParam(dataId, group, "datumId", "content");
         return persistServiceTmp.findConfigAllInfo(dataId, group, tenant);
@@ -257,25 +233,29 @@
      * @throws NacosException
      */
     @DeleteMapping
+    @ToLeader
     @Secured(action = ActionTypes.WRITE, parser = ConfigResourceParser.class)
     public Boolean deleteConfig(HttpServletRequest request, HttpServletResponse response,
                                 @RequestParam("dataId") String dataId, //
                                 @RequestParam("group") String group, //
-                                @RequestParam(value = "tenant", required = false, defaultValue = StringUtils.EMPTY)
-                                    String tenant,
-                                @RequestParam(value = "tag", required = false) String tag) throws NacosException {
+                                @RequestParam(value = "tenant", required = false, defaultValue = StringUtils.EMPTY) String tenant,
+                                @RequestParam(value = "tag", required = false) String tag)
+        throws NacosException {
+        // check tenant
+        ParamUtils.checkTenant(tenant);
         ParamUtils.checkParam(dataId, group, "datumId", "rm");
         ParamUtils.checkParam(tag);
         String clientIp = RequestUtil.getRemoteIp(request);
         if (StringUtils.isBlank(tag)) {
             persistServiceTmp.removeConfigInfo(dataId, group, tenant, clientIp, null);
         } else {
-            persistServiceTmp.removeConfigInfoTag(dataId, group, tenant, tag, clientIp, null);
+            persistServiceTmp
+                .removeConfigInfoTag(dataId, group, tenant, tag, clientIp, null);
         }
         final Timestamp time = TimeUtils.getCurrentTime();
-        ConfigTraceService.logPersistenceEvent(dataId, group, tenant, null, time.getTime(), clientIp,
-            ConfigTraceService.PERSISTENCE_EVENT_REMOVE, null);
-        EventDispatcher.fireEvent(new ConfigDataChangeEvent(false, dataId, group, tenant, tag, time.getTime()));
+        ConfigTraceService
+            .logPersistenceEvent(dataId, group, tenant, null, time.getTime(),
+                clientIp, ConfigTraceService.PERSISTENCE_EVENT_REMOVE, null);
         return true;
     }
 
@@ -287,20 +267,20 @@
      * @Param [request, response, dataId, group, tenant, tag]
      */
     @DeleteMapping(params = "delType=ids")
+    @ToLeader
     @Secured(action = ActionTypes.WRITE, parser = ConfigResourceParser.class)
-    public RestResult<Boolean> deleteConfigs(HttpServletRequest request, HttpServletResponse response,
-                                             @RequestParam(value = "ids") List<Long> ids) {
+    public RestResult<Boolean> deleteConfigs(HttpServletRequest request,
+                                             HttpServletResponse response, @RequestParam(value = "ids") List<Long> ids) {
         String clientIp = RequestUtil.getRemoteIp(request);
         final Timestamp time = TimeUtils.getCurrentTime();
-        List<ConfigInfo> configInfoList =
-            persistServiceTmp.removeConfigInfoByIds(ids, clientIp, null);
+        List<ConfigInfo> configInfoList = persistServiceTmp
+            .removeConfigInfoByIds(ids, clientIp, null);
         if (!CollectionUtils.isEmpty(configInfoList)) {
             for (ConfigInfo configInfo : configInfoList) {
-                ConfigTraceService.logPersistenceEvent(configInfo.getDataId(), configInfo.getGroupId(),
-                    configInfo.getTenantId(), null, time.getTime(), clientIp,
+                ConfigTraceService.logPersistenceEvent(configInfo.getDataId(),
+                    configInfo.getGroupId(), configInfo.getTenantId(), null,
+                    time.getTime(), clientIp,
                     ConfigTraceService.PERSISTENCE_EVENT_REMOVE, null);
-                EventDispatcher.fireEvent(new ConfigDataChangeEvent(false, configInfo.getDataId(),
-                    configInfo.getGroupId(), configInfo.getTenantId(), time.getTime()));
             }
         }
         return ResultBuilder.buildSuccessResult(true);
@@ -308,12 +288,12 @@
 
     @GetMapping("/catalog")
     @Secured(action = ActionTypes.READ, parser = ConfigResourceParser.class)
-    public RestResult<ConfigAdvanceInfo> getConfigAdvanceInfo(@RequestParam("dataId") String dataId,
-                                                              @RequestParam("group") String group,
-                                                              @RequestParam(value = "tenant", required = false,
-                                                                  defaultValue = StringUtils.EMPTY) String tenant) {
+    public RestResult<ConfigAdvanceInfo> getConfigAdvanceInfo(
+        @RequestParam("dataId") String dataId, @RequestParam("group") String group,
+        @RequestParam(value = "tenant", required = false, defaultValue = StringUtils.EMPTY) String tenant) {
         RestResult<ConfigAdvanceInfo> rr = new RestResult<ConfigAdvanceInfo>();
-        ConfigAdvanceInfo configInfo = persistServiceTmp.findConfigAdvanceInfo(dataId, group, tenant);
+        ConfigAdvanceInfo configInfo = persistServiceTmp
+            .findConfigAdvanceInfo(dataId, group, tenant);
         rr.setCode(200);
         rr.setData(configInfo);
         return rr;
@@ -332,8 +312,6 @@
             throw new IllegalArgumentException("invalid probeModify");
         }
 
-        log.info("listen config id:" + probeModify);
-
         probeModify = URLDecoder.decode(probeModify, Constants.ENCODE);
 
         Map<String, String> clientMd5Map;
@@ -343,8 +321,6 @@
             throw new IllegalArgumentException("invalid probeModify");
         }
 
-        log.info("listen config id 2:" + probeModify);
-
         // do long-polling
         inner.doPollingConfig(request, response, clientMd5Map, probeModify.length());
     }
@@ -357,33 +333,31 @@
     public GroupkeyListenserStatus getListeners(@RequestParam("dataId") String dataId,
                                                 @RequestParam("group") String group,
                                                 @RequestParam(value = "tenant", required = false) String tenant,
-                                                @RequestParam(value = "sampleTime", required = false,
-                                                    defaultValue = "1") int sampleTime) throws Exception {
+                                                @RequestParam(value = "sampleTime", required = false, defaultValue = "1") int sampleTime)
+        throws Exception {
         group = StringUtils.isBlank(group) ? Constants.DEFAULT_GROUP : group;
-        SampleResult collectSampleResult = configSubService.getCollectSampleResult(dataId, group, tenant, sampleTime);
+        SampleResult collectSampleResult = configSubService
+            .getCollectSampleResult(dataId, group, tenant, sampleTime);
         GroupkeyListenserStatus gls = new GroupkeyListenserStatus();
         gls.setCollectStatus(200);
         if (collectSampleResult.getLisentersGroupkeyStatus() != null) {
-            gls.setLisentersGroupkeyStatus(collectSampleResult.getLisentersGroupkeyStatus());
+            gls.setLisentersGroupkeyStatus(
+                collectSampleResult.getLisentersGroupkeyStatus());
         }
         return gls;
     }
 
     /**
      * 查询配置信息，返回JSON格式。
-     *
-     * @return
      */
     @GetMapping(params = "search=accurate")
     @Secured(action = ActionTypes.READ, parser = ConfigResourceParser.class)
     public Page<ConfigInfo> searchConfig(@RequestParam("dataId") String dataId,
                                          @RequestParam("group") String group,
                                          @RequestParam(value = "appName", required = false) String appName,
-                                         @RequestParam(value = "tenant", required = false,
-                                             defaultValue = StringUtils.EMPTY) String tenant,
+                                         @RequestParam(value = "tenant", required = false, defaultValue = StringUtils.EMPTY) String tenant,
                                          @RequestParam(value = "config_tags", required = false) String configTags,
-                                         @RequestParam("pageNo") int pageNo,
-                                         @RequestParam("pageSize") int pageSize) {
+                                         @RequestParam("pageNo") int pageNo, @RequestParam("pageSize") int pageSize) {
         Map<String, Object> configAdvanceInfo = new HashMap<String, Object>(100);
         if (StringUtils.isNotBlank(appName)) {
             configAdvanceInfo.put("appName", appName);
@@ -392,9 +366,12 @@
             configAdvanceInfo.put("config_tags", configTags);
         }
         try {
-            return persistServiceTmp.findConfigInfo4Page(pageNo, pageSize, dataId, group, tenant, appName);
+            return persistServiceTmp
+                .findConfigInfo4Page(pageNo, pageSize, dataId, group, tenant,
+                    appName);
         } catch (Exception e) {
-            String errorMsg = "serialize page error, dataId=" + dataId + ", group=" + group;
+            String errorMsg =
+                "serialize page error, dataId=" + dataId + ", group=" + group;
             log.error(errorMsg, e);
             throw new RuntimeException(errorMsg, e);
         }
@@ -402,19 +379,15 @@
 
     /**
      * 模糊查询配置信息。不允许只根据内容模糊查询，即dataId和group都为NULL，但content不是NULL。这种情况下，返回所有配置。
-     *
-     * @return
      */
     @GetMapping(params = "search=blur")
     @Secured(action = ActionTypes.READ, parser = ConfigResourceParser.class)
     public Page<ConfigInfo> fuzzySearchConfig(@RequestParam("dataId") String dataId,
                                               @RequestParam("group") String group,
                                               @RequestParam(value = "appName", required = false) String appName,
-                                              @RequestParam(value = "tenant", required = false,
-                                                  defaultValue = StringUtils.EMPTY) String tenant,
+                                              @RequestParam(value = "tenant", required = false, defaultValue = StringUtils.EMPTY) String tenant,
                                               @RequestParam(value = "config_tags", required = false) String configTags,
-                                              @RequestParam("pageNo") int pageNo,
-                                              @RequestParam("pageSize") int pageSize) {
+                                              @RequestParam("pageNo") int pageNo, @RequestParam("pageSize") int pageSize) {
         Map<String, Object> configAdvanceInfo = new HashMap<String, Object>(50);
         if (StringUtils.isNotBlank(appName)) {
             configAdvanceInfo.put("appName", appName);
@@ -423,23 +396,26 @@
             configAdvanceInfo.put("config_tags", configTags);
         }
         try {
-            return persistServiceTmp.findConfigInfoLike4Page(pageNo, pageSize, dataId, group, tenant, appName);
+            return persistServiceTmp
+                .findConfigInfoLike4Page(pageNo, pageSize, dataId, group, tenant,
+                    appName);
         } catch (Exception e) {
-            String errorMsg = "serialize page error, dataId=" + dataId + ", group=" + group;
+            String errorMsg =
+                "serialize page error, dataId=" + dataId + ", group=" + group;
             log.error(errorMsg, e);
             throw new RuntimeException(errorMsg, e);
         }
     }
 
     @DeleteMapping(params = "beta=true")
+    @ToLeader
     @Secured(action = ActionTypes.WRITE, parser = ConfigResourceParser.class)
     public RestResult<Boolean> stopBeta(@RequestParam(value = "dataId") String dataId,
                                         @RequestParam(value = "group") String group,
-                                        @RequestParam(value = "tenant", required = false,
-                                            defaultValue = StringUtils.EMPTY) String tenant) {
+                                        @RequestParam(value = "tenant", required = false, defaultValue = StringUtils.EMPTY) String tenant) {
         RestResult<Boolean> rr = new RestResult<Boolean>();
         try {
-            persistServiceTmp.removeConfigInfo4Beta(dataId, group, tenant);
+            persistService.removeConfigInfo4Beta(dataId, group, tenant);
         } catch (Exception e) {
             log.error("remove beta data error", e);
             rr.setCode(500);
@@ -447,7 +423,6 @@
             rr.setMessage("remove beta data error");
             return rr;
         }
-        EventDispatcher.fireEvent(new ConfigDataChangeEvent(true, dataId, group, tenant, System.currentTimeMillis()));
         rr.setCode(200);
         rr.setData(true);
         rr.setMessage("stop beta ok");
@@ -456,13 +431,14 @@
 
     @GetMapping(params = "beta=true")
     @Secured(action = ActionTypes.READ, parser = ConfigResourceParser.class)
-    public RestResult<ConfigInfo4Beta> queryBeta(@RequestParam(value = "dataId") String dataId,
-                                                 @RequestParam(value = "group") String group,
-                                                 @RequestParam(value = "tenant", required = false,
-                                                     defaultValue = StringUtils.EMPTY) String tenant) {
+    public RestResult<ConfigInfo4Beta> queryBeta(
+        @RequestParam(value = "dataId") String dataId,
+        @RequestParam(value = "group") String group,
+        @RequestParam(value = "tenant", required = false, defaultValue = StringUtils.EMPTY) String tenant) {
         RestResult<ConfigInfo4Beta> rr = new RestResult<ConfigInfo4Beta>();
         try {
-            ConfigInfo4Beta ci = ConfigInfoBetaMapStruct.MAPPER.convertConfigInfo4Beta(persistServiceTmp.findConfigInfo4Beta(dataId, group, tenant));
+            ConfigInfoBeta configInfoBeta = persistServiceTmp.findConfigInfo4Beta(dataId, group, tenant);
+            ConfigInfo4Beta ci = ConfigInfoBetaMapStruct.MAPPER.convertConfigInfo4Beta(configInfoBeta);
             rr.setCode(200);
             rr.setData(ci);
             rr.setMessage("stop beta ok");
@@ -477,14 +453,16 @@
 
     @GetMapping(params = "export=true")
     @Secured(action = ActionTypes.READ, parser = ConfigResourceParser.class)
-    public ResponseEntity<byte[]> exportConfig(@RequestParam(value = "dataId", required = false) String dataId,
-                                               @RequestParam(value = "group", required = false) String group,
-                                               @RequestParam(value = "appName", required = false) String appName,
-                                               @RequestParam(value = "tenant", required = false,
-                                                   defaultValue = StringUtils.EMPTY) String tenant,
-                                               @RequestParam(value = "ids", required = false) List<Long> ids) {
+    public ResponseEntity<byte[]> exportConfig(
+        @RequestParam(value = "dataId", required = false) String dataId,
+        @RequestParam(value = "group", required = false) String group,
+        @RequestParam(value = "appName", required = false) String appName,
+        @RequestParam(value = "tenant", required = false, defaultValue = StringUtils.EMPTY) String tenant,
+        @RequestParam(value = "ids", required = false) List<Long> ids) {
         ids.removeAll(Collections.singleton(null));
-        List<ConfigAllInfo> dataList = persistServiceTmp.findAllConfigInfo4Export(dataId, group, tenant, appName, ids);
+        tenant = processTenant(tenant);
+        List<ConfigAllInfo> dataList = persistServiceTmp
+            .findAllConfigInfo4Export(dataId, group, tenant, appName, ids);
         List<ZipUtils.ZipItem> zipItemList = new ArrayList<>();
         StringBuilder metaData = null;
         for (ConfigAllInfo ci : dataList) {
@@ -495,10 +473,13 @@
                 }
                 String metaDataId = ci.getDataId();
                 if (metaDataId.contains(".")) {
-                    metaDataId = metaDataId.substring(0, metaDataId.lastIndexOf("."))
-                        + "~" + metaDataId.substring(metaDataId.lastIndexOf(".") + 1);
+                    metaDataId =
+                        metaDataId.substring(0, metaDataId.lastIndexOf(".")) + "~"
+                            + metaDataId
+                            .substring(metaDataId.lastIndexOf(".") + 1);
                 }
-                metaData.append(ci.getGroup()).append(".").append(metaDataId).append(".app=")
+                metaData.append(ci.getGroup()).append(".").append(metaDataId)
+                    .append(".app=")
                     // Fixed use of "\r\n" here
                     .append(ci.getAppName()).append("\r\n");
             }
@@ -510,25 +491,34 @@
         }
 
         HttpHeaders headers = new HttpHeaders();
-        String fileName = EXPORT_CONFIG_FILE_NAME + DateFormatUtils.format(new Date(), EXPORT_CONFIG_FILE_NAME_DATE_FORMAT) + EXPORT_CONFIG_FILE_NAME_EXT;
+        String fileName = EXPORT_CONFIG_FILE_NAME + DateFormatUtils
+            .format(new Date(), EXPORT_CONFIG_FILE_NAME_DATE_FORMAT)
+            + EXPORT_CONFIG_FILE_NAME_EXT;
         headers.add("Content-Disposition", "attachment;filename=" + fileName);
-        return new ResponseEntity<byte[]>(ZipUtils.zip(zipItemList), headers, HttpStatus.OK);
+        return new ResponseEntity<byte[]>(ZipUtils.zip(zipItemList), headers,
+            HttpStatus.OK);
     }
 
     @PostMapping(params = "import=true")
+    @ToLeader
     @Secured(action = ActionTypes.WRITE, parser = ConfigResourceParser.class)
-    public RestResult<Map<String, Object>> importAndPublishConfig(HttpServletRequest request,
-                                                                  @RequestParam(value = "src_user", required = false) String srcUser,
-                                                                  @RequestParam(value = "namespace", required = false) String namespace,
-                                                                  @RequestParam(value = "policy", defaultValue = "ABORT")
-                                                                      SameConfigPolicy policy,
-                                                                  MultipartFile file) throws NacosException {
+    public RestResult<Map<String, Object>> importAndPublishConfig(
+        HttpServletRequest request,
+        @RequestParam(value = "src_user", required = false) String srcUser,
+        @RequestParam(value = "namespace", required = false) String namespace,
+        @RequestParam(value = "policy", defaultValue = "ABORT") SameConfigPolicy policy,
+        MultipartFile file) throws NacosException {
         Map<String, Object> failedData = new HashMap<>(4);
 
+        if (Objects.isNull(file)) {
+            return ResultBuilder.buildResult(ResultCodeEnum.DATA_EMPTY, failedData);
+        }
+
         if (StringUtils.isNotBlank(namespace)) {
-            if (persistServiceTmp.tenantInfoCountByTenantId(namespace) <= 0) {
+            if (persistService.tenantInfoCountByTenantId(namespace) <= 0) {
                 failedData.put("succCount", 0);
-                return ResultBuilder.buildResult(ResultCodeEnum.NAMESPACE_NOT_EXIST, failedData);
+                return ResultBuilder
+                    .buildResult(ResultCodeEnum.NAMESPACE_NOT_EXIST, failedData);
             }
         }
         List<ConfigAllInfo> configInfoList = null;
@@ -543,7 +533,8 @@
                     String[] metaDataItemArr = metaDataItem.split("=");
                     if (metaDataItemArr.length != 2) {
                         failedData.put("succCount", 0);
-                        return ResultBuilder.buildResult(ResultCodeEnum.METADATA_ILLEGAL, failedData);
+                        return ResultBuilder
+                            .buildResult(ResultCodeEnum.METADATA_ILLEGAL, failedData);
                     }
                     metaDataMap.put(metaDataItemArr[0], metaDataItemArr[1]);
                 }
@@ -555,14 +546,18 @@
                     String[] groupAdnDataId = item.getItemName().split("/");
                     if (!item.getItemName().contains("/") || groupAdnDataId.length != 2) {
                         failedData.put("succCount", 0);
-                        return ResultBuilder.buildResult(ResultCodeEnum.DATA_VALIDATION_FAILED, failedData);
+                        return ResultBuilder
+                            .buildResult(ResultCodeEnum.DATA_VALIDATION_FAILED,
+                                failedData);
                     }
                     String group = groupAdnDataId[0];
                     String dataId = groupAdnDataId[1];
                     String tempDataId = dataId;
                     if (tempDataId.contains(".")) {
-                        tempDataId = tempDataId.substring(0, tempDataId.lastIndexOf("."))
-                            + "~" + tempDataId.substring(tempDataId.lastIndexOf(".") + 1);
+                        tempDataId =
+                            tempDataId.substring(0, tempDataId.lastIndexOf(".")) + "~"
+                                + tempDataId
+                                .substring(tempDataId.lastIndexOf(".") + 1);
                     }
                     String metaDataId = group + "." + tempDataId + ".app";
                     ConfigAllInfo ci = new ConfigAllInfo();
@@ -579,7 +574,8 @@
         } catch (IOException e) {
             failedData.put("succCount", 0);
             log.error("parsing data failed", e);
-            return ResultBuilder.buildResult(ResultCodeEnum.PARSING_DATA_FAILED, failedData);
+            return ResultBuilder
+                .buildResult(ResultCodeEnum.PARSING_DATA_FAILED, failedData);
         }
         if (configInfoList == null || configInfoList.isEmpty()) {
             failedData.put("succCount", 0);
@@ -588,38 +584,46 @@
         final String srcIp = RequestUtil.getRemoteIp(request);
         String requestIpApp = RequestUtil.getAppName(request);
         final Timestamp time = TimeUtils.getCurrentTime();
-        Map<String, Object> saveResult = persistServiceTmp.batchInsertOrUpdate(configInfoList, srcUser, srcIp,
-            null, time, false, policy);
-        for (ConfigAllInfo configInfo : configInfoList) {
-            EventDispatcher.fireEvent(new ConfigDataChangeEvent(false, configInfo.getDataId(), configInfo.getGroup(),
-                configInfo.getTenant(), time.getTime()));
-            ConfigTraceService.logPersistenceEvent(configInfo.getDataId(), configInfo.getGroup(),
-                configInfo.getTenant(), requestIpApp, time.getTime(),
-                LOCAL_IP, ConfigTraceService.PERSISTENCE_EVENT_PUB, configInfo.getContent());
+        Map<String, Object> saveResult = persistService
+            .batchInsertOrUpdate(configInfoList, srcUser, srcIp, null, time, false,
+                policy);
+        for (ConfigAllInfo  configInfo : configInfoList) {
+            EventDispatcher.fireEvent(
+                new ConfigDataChangeEvent(false, configInfo.getDataId(),
+                    configInfo.getGroup(), configInfo.getTenant(),
+                    time.getTime()));
+            ConfigTraceService
+                .logPersistenceEvent(configInfo.getDataId(), configInfo.getGroup(),
+                    configInfo.getTenant(), requestIpApp, time.getTime(),
+                    InetUtils.getSelfIp(), ConfigTraceService.PERSISTENCE_EVENT_PUB,
+                    configInfo.getContent());
         }
         return ResultBuilder.buildSuccessResult("导入成功", saveResult);
     }
 
     @PostMapping(params = "clone=true")
+    @ToLeader
     @Secured(action = ActionTypes.WRITE, parser = ConfigResourceParser.class)
     public RestResult<Map<String, Object>> cloneConfig(HttpServletRequest request,
                                                        @RequestParam(value = "src_user", required = false) String srcUser,
                                                        @RequestParam(value = "tenant", required = true) String namespace,
-                                                       @RequestBody(required = true)
-                                                           List<SameNamespaceCloneConfigBean> configBeansList,
-                                                       @RequestParam(value = "policy", defaultValue = "ABORT")
-                                                           SameConfigPolicy policy) throws NacosException {
+                                                       @RequestBody(required = true) List<SameNamespaceCloneConfigBean> configBeansList,
+                                                       @RequestParam(value = "policy", defaultValue = "ABORT") SameConfigPolicy policy)
+        throws NacosException {
         Map<String, Object> failedData = new HashMap<>(4);
         if (CollectionUtils.isEmpty(configBeansList)) {
             failedData.put("succCount", 0);
-            return ResultBuilder.buildResult(ResultCodeEnum.NO_SELECTED_CONFIG, failedData);
+            return ResultBuilder
+                .buildResult(ResultCodeEnum.NO_SELECTED_CONFIG, failedData);
         }
         configBeansList.removeAll(Collections.singleton(null));
+
         if (NAMESPACE_PUBLIC_KEY.equalsIgnoreCase(namespace)) {
             namespace = "";
-        } else if (persistServiceTmp.tenantInfoCountByTenantId(namespace) <= 0) {
+        } else if (persistService.tenantInfoCountByTenantId(namespace) <= 0) {
             failedData.put("succCount", 0);
-            return ResultBuilder.buildResult(ResultCodeEnum.NAMESPACE_NOT_EXIST, failedData);
+            return ResultBuilder
+                .buildResult(ResultCodeEnum.NAMESPACE_NOT_EXIST, failedData);
         }
 
         List<Long> idList = new ArrayList<>(configBeansList.size());
@@ -628,21 +632,31 @@
                 idList.add(cfg.getCfgId());
                 return cfg;
             }, (k1, k2) -> k1));
-        List<ConfigAllInfo> queryedDataList = persistServiceTmp.findAllConfigInfo4Export(null, null, null, null, idList);
+
+        List<ConfigAllInfo> queryedDataList = persistServiceTmp
+            .findAllConfigInfo4Export(null, null, null, null, idList);
+
         if (queryedDataList == null || queryedDataList.isEmpty()) {
             failedData.put("succCount", 0);
             return ResultBuilder.buildResult(ResultCodeEnum.DATA_EMPTY, failedData);
         }
 
-        List<ConfigAllInfo> configInfoList4Clone = new ArrayList<>(queryedDataList.size());
+        List<ConfigAllInfo> configInfoList4Clone = new ArrayList<>(
+            queryedDataList.size());
 
         for (ConfigAllInfo ci : queryedDataList) {
             SameNamespaceCloneConfigBean prarmBean = configBeansMap.get(ci.getId());
             ConfigAllInfo ci4save = new ConfigAllInfo();
             ci4save.setTenant(namespace);
             ci4save.setType(ci.getType());
-            ci4save.setGroup((prarmBean != null && StringUtils.isNotBlank(prarmBean.getGroup())) ? prarmBean.getGroup() : ci.getGroup());
-            ci4save.setDataId((prarmBean != null && StringUtils.isNotBlank(prarmBean.getDataId())) ? prarmBean.getDataId() : ci.getDataId());
+            ci4save.setGroup(
+                (prarmBean != null && StringUtils.isNotBlank(prarmBean.getGroup())) ?
+                    prarmBean.getGroup() :
+                    ci.getGroup());
+            ci4save.setDataId(
+                (prarmBean != null && StringUtils.isNotBlank(prarmBean.getDataId())) ?
+                    prarmBean.getDataId() :
+                    ci.getDataId());
             ci4save.setContent(ci.getContent());
             if (StringUtils.isNotBlank(ci.getAppName())) {
                 ci4save.setAppName(ci.getAppName());
@@ -657,629 +671,30 @@
         final String srcIp = RequestUtil.getRemoteIp(request);
         String requestIpApp = RequestUtil.getAppName(request);
         final Timestamp time = TimeUtils.getCurrentTime();
-        Map<String, Object> saveResult = persistServiceTmp.batchInsertOrUpdate(configInfoList4Clone, srcUser, srcIp,
-            null, time, false, policy);
-        for (ConfigAllInfo configInfo : configInfoList4Clone) {
-            EventDispatcher.fireEvent(new ConfigDataChangeEvent(false, configInfo.getDataId(), configInfo.getGroup(),
-                configInfo.getTenant(), time.getTime()));
-            ConfigTraceService.logPersistenceEvent(configInfo.getDataId(), configInfo.getGroup(),
-                configInfo.getTenant(), requestIpApp, time.getTime(),
-                LOCAL_IP, ConfigTraceService.PERSISTENCE_EVENT_PUB, configInfo.getContent());
+        Map<String, Object> saveResult = persistServiceTmp
+            .batchInsertOrUpdate(configInfoList4Clone, srcUser, srcIp, null, time,
+                false, policy);
+        for (ConfigAllInfo  configInfo : configInfoList4Clone) {
+            EventDispatcher.fireEvent(
+                new ConfigDataChangeEvent(false, configInfo.getDataId(),
+                    configInfo.getGroup(), configInfo.getTenant(),
+                    time.getTime()));
+            ConfigTraceService
+                .logPersistenceEvent(configInfo.getDataId(), configInfo.getGroup(),
+                    configInfo.getTenant(), requestIpApp, time.getTime(),
+                    InetUtils.getSelfIp(), ConfigTraceService.PERSISTENCE_EVENT_PUB,
+                    configInfo.getContent());
         }
         return ResultBuilder.buildSuccessResult("克隆成功", saveResult);
     }
-=======
-	private static final Logger log = LoggerFactory.getLogger(ConfigController.class);
-
-	private static final String NAMESPACE_PUBLIC_KEY = "public";
-
-	private static final String EXPORT_CONFIG_FILE_NAME = "nacos_config_export_";
-
-	private static final String EXPORT_CONFIG_FILE_NAME_EXT = ".zip";
-
-	private static final String EXPORT_CONFIG_FILE_NAME_DATE_FORMAT = "yyyyMMddHHmmss";
-
-	private final ConfigServletInner inner;
-
-	private final PersistService persistService;
-
-	private final ConfigSubService configSubService;
-
-	@Autowired
-	public ConfigController(ConfigServletInner configServletInner,
-			PersistService persistService, ConfigSubService configSubService) {
-		this.inner = configServletInner;
-		this.persistService = persistService;
-		this.configSubService = configSubService;
-	}
-
-	/**
-	 * 增加或更新非聚合数据。
-	 *
-	 * @throws NacosException
-	 */
-	@PostMapping
-	@ToLeader
-	@Secured(action = ActionTypes.WRITE, parser = ConfigResourceParser.class)
-	public Boolean publishConfig(HttpServletRequest request, HttpServletResponse response,
-			@RequestParam("dataId") String dataId, @RequestParam("group") String group,
-			@RequestParam(value = "tenant", required = false, defaultValue = StringUtils.EMPTY) String tenant,
-			@RequestParam("content") String content,
-			@RequestParam(value = "tag", required = false) String tag,
-			@RequestParam(value = "appName", required = false) String appName,
-			@RequestParam(value = "src_user", required = false) String srcUser,
-			@RequestParam(value = "config_tags", required = false) String configTags,
-			@RequestParam(value = "desc", required = false) String desc,
-			@RequestParam(value = "use", required = false) String use,
-			@RequestParam(value = "effect", required = false) String effect,
-			@RequestParam(value = "type", required = false) String type,
-			@RequestParam(value = "schema", required = false) String schema)
-			throws NacosException {
-
-		final String srcIp = RequestUtil.getRemoteIp(request);
-		String requestIpApp = RequestUtil.getAppName(request);
-        // check tenant
-        ParamUtils.checkTenant(tenant);
-		ParamUtils.checkParam(dataId, group, "datumId", content);
-		ParamUtils.checkParam(tag);
-		Map<String, Object> configAdvanceInfo = new HashMap<String, Object>(10);
-		MapUtils.putIfValNoNull(configAdvanceInfo, "config_tags", configTags);
-		MapUtils.putIfValNoNull(configAdvanceInfo, "desc", desc);
-		MapUtils.putIfValNoNull(configAdvanceInfo, "use", use);
-		MapUtils.putIfValNoNull(configAdvanceInfo, "effect", effect);
-		MapUtils.putIfValNoNull(configAdvanceInfo, "type", type);
-		MapUtils.putIfValNoNull(configAdvanceInfo, "schema", schema);
-		ParamUtils.checkParam(configAdvanceInfo);
-
-		if (AggrWhitelist.isAggrDataId(dataId)) {
-			log.warn("[aggr-conflict] {} attemp to publish single data, {}, {}",
-					RequestUtil.getRemoteIp(request), dataId, group);
-			throw new NacosException(NacosException.NO_RIGHT,
-					"dataId:" + dataId + " is aggr");
-		}
-
-		final Timestamp time = TimeUtils.getCurrentTime();
-		String betaIps = request.getHeader("betaIps");
-		ConfigInfo configInfo = new ConfigInfo(dataId, group, tenant, appName, content);
-		configInfo.setType(type);
-		if (StringUtils.isBlank(betaIps)) {
-			if (StringUtils.isBlank(tag)) {
-				persistService.insertOrUpdate(srcIp, srcUser, configInfo, time,
-						configAdvanceInfo, true);
-			}
-			else {
-				persistService
-						.insertOrUpdateTag(configInfo, tag, srcIp, srcUser, time, true);
-			}
-		}
-		else {
-			// beta publish
-			persistService
-					.insertOrUpdateBeta(configInfo, betaIps, srcIp, srcUser, time, true);
-		}
-		return true;
-	}
-
-	/**
-	 * 取数据
-	 *
-	 * @throws ServletException
-	 * @throws IOException
-	 * @throws NacosException
-	 */
-	@GetMapping
-	@Secured(action = ActionTypes.READ, parser = ConfigResourceParser.class)
-	public void getConfig(HttpServletRequest request, HttpServletResponse response,
-			@RequestParam("dataId") String dataId, @RequestParam("group") String group,
-			@RequestParam(value = "tenant", required = false, defaultValue = StringUtils.EMPTY) String tenant,
-			@RequestParam(value = "tag", required = false) String tag)
-			throws IOException, ServletException, NacosException {
-        // check tenant
-        ParamUtils.checkTenant(tenant);
-	    tenant = processTenant(tenant);
-		// check params
-		ParamUtils.checkParam(dataId, group, "datumId", "content");
-		ParamUtils.checkParam(tag);
-
-		final String clientIp = RequestUtil.getRemoteIp(request);
-		inner.doGetConfig(request, response, dataId, group, tenant, tag, clientIp);
-	}
-
-	/**
-	 * 取数据
-	 *
-	 * @throws NacosException
-	 */
-	@GetMapping(params = "show=all")
-	@Secured(action = ActionTypes.READ, parser = ConfigResourceParser.class)
-	public ConfigAllInfo detailConfigInfo(HttpServletRequest request,
-			HttpServletResponse response, @RequestParam("dataId") String dataId,
-			@RequestParam("group") String group,
-			@RequestParam(value = "tenant", required = false, defaultValue = StringUtils.EMPTY) String tenant)
-			throws NacosException {
-        // check tenant
-        ParamUtils.checkTenant(tenant);
-        // check params
-		ParamUtils.checkParam(dataId, group, "datumId", "content");
-		return persistService.findConfigAllInfo(dataId, group, tenant);
-	}
-
-	/**
-	 * 同步删除某个dataId下面所有的聚合前数据
-	 *
-	 * @throws NacosException
-	 */
-	@DeleteMapping
-	@ToLeader
-	@Secured(action = ActionTypes.WRITE, parser = ConfigResourceParser.class)
-	public Boolean deleteConfig(HttpServletRequest request, HttpServletResponse response,
-			@RequestParam("dataId") String dataId, //
-			@RequestParam("group") String group, //
-			@RequestParam(value = "tenant", required = false, defaultValue = StringUtils.EMPTY) String tenant,
-			@RequestParam(value = "tag", required = false) String tag)
-			throws NacosException {
-        // check tenant
-        ParamUtils.checkTenant(tenant);
-	    ParamUtils.checkParam(dataId, group, "datumId", "rm");
-		ParamUtils.checkParam(tag);
-		String clientIp = RequestUtil.getRemoteIp(request);
-		if (StringUtils.isBlank(tag)) {
-			persistService.removeConfigInfo(dataId, group, tenant, clientIp, null);
-		}
-		else {
-			persistService
-					.removeConfigInfoTag(dataId, group, tenant, tag, clientIp, null);
-		}
-		final Timestamp time = TimeUtils.getCurrentTime();
-		ConfigTraceService
-				.logPersistenceEvent(dataId, group, tenant, null, time.getTime(),
-						clientIp, ConfigTraceService.PERSISTENCE_EVENT_REMOVE, null);
-		return true;
-	}
-
-	/**
-	 * @return java.lang.Boolean
-	 * @author klw
-	 * @Description: delete configuration based on multiple config ids
-	 * @Date 2019/7/5 10:26
-	 * @Param [request, response, dataId, group, tenant, tag]
-	 */
-	@DeleteMapping(params = "delType=ids")
-	@ToLeader
-	@Secured(action = ActionTypes.WRITE, parser = ConfigResourceParser.class)
-	public RestResult<Boolean> deleteConfigs(HttpServletRequest request,
-			HttpServletResponse response, @RequestParam(value = "ids") List<Long> ids) {
-		String clientIp = RequestUtil.getRemoteIp(request);
-		final Timestamp time = TimeUtils.getCurrentTime();
-		List<ConfigInfo> configInfoList = persistService
-				.removeConfigInfoByIds(ids, clientIp, null);
-		if (!CollectionUtils.isEmpty(configInfoList)) {
-			for (ConfigInfo configInfo : configInfoList) {
-				ConfigTraceService.logPersistenceEvent(configInfo.getDataId(),
-						configInfo.getGroup(), configInfo.getTenant(), null,
-						time.getTime(), clientIp,
-						ConfigTraceService.PERSISTENCE_EVENT_REMOVE, null);
-			}
-		}
-		return ResultBuilder.buildSuccessResult(true);
-	}
-
-	@GetMapping("/catalog")
-	@Secured(action = ActionTypes.READ, parser = ConfigResourceParser.class)
-	public RestResult<ConfigAdvanceInfo> getConfigAdvanceInfo(
-			@RequestParam("dataId") String dataId, @RequestParam("group") String group,
-			@RequestParam(value = "tenant", required = false, defaultValue = StringUtils.EMPTY) String tenant) {
-		RestResult<ConfigAdvanceInfo> rr = new RestResult<ConfigAdvanceInfo>();
-		ConfigAdvanceInfo configInfo = persistService
-				.findConfigAdvanceInfo(dataId, group, tenant);
-		rr.setCode(200);
-		rr.setData(configInfo);
-		return rr;
-	}
-
-	/**
-	 * 比较MD5
-	 */
-	@PostMapping("/listener")
-	@Secured(action = ActionTypes.READ, parser = ConfigResourceParser.class)
-	public void listener(HttpServletRequest request, HttpServletResponse response)
-			throws ServletException, IOException {
-		request.setAttribute("org.apache.catalina.ASYNC_SUPPORTED", true);
-		String probeModify = request.getParameter("Listening-Configs");
-		if (StringUtils.isBlank(probeModify)) {
-			throw new IllegalArgumentException("invalid probeModify");
-		}
-
-		probeModify = URLDecoder.decode(probeModify, Constants.ENCODE);
-
-		Map<String, String> clientMd5Map;
-		try {
-			clientMd5Map = MD5Util.getClientMd5Map(probeModify);
-		}
-		catch (Throwable e) {
-			throw new IllegalArgumentException("invalid probeModify");
-		}
-
-		// do long-polling
-		inner.doPollingConfig(request, response, clientMd5Map, probeModify.length());
-	}
-
-	/**
-	 * 订阅改配置的客户端信息
-	 */
-	@GetMapping("/listener")
-	@Secured(action = ActionTypes.READ, parser = ConfigResourceParser.class)
-	public GroupkeyListenserStatus getListeners(@RequestParam("dataId") String dataId,
-			@RequestParam("group") String group,
-			@RequestParam(value = "tenant", required = false) String tenant,
-			@RequestParam(value = "sampleTime", required = false, defaultValue = "1") int sampleTime)
-			throws Exception {
-		group = StringUtils.isBlank(group) ? Constants.DEFAULT_GROUP : group;
-		SampleResult collectSampleResult = configSubService
-				.getCollectSampleResult(dataId, group, tenant, sampleTime);
-		GroupkeyListenserStatus gls = new GroupkeyListenserStatus();
-		gls.setCollectStatus(200);
-		if (collectSampleResult.getLisentersGroupkeyStatus() != null) {
-			gls.setLisentersGroupkeyStatus(
-					collectSampleResult.getLisentersGroupkeyStatus());
-		}
-		return gls;
-	}
-
-	/**
-	 * 查询配置信息，返回JSON格式。
-	 */
-	@GetMapping(params = "search=accurate")
-	@Secured(action = ActionTypes.READ, parser = ConfigResourceParser.class)
-	public Page<ConfigInfo> searchConfig(@RequestParam("dataId") String dataId,
-			@RequestParam("group") String group,
-			@RequestParam(value = "appName", required = false) String appName,
-			@RequestParam(value = "tenant", required = false, defaultValue = StringUtils.EMPTY) String tenant,
-			@RequestParam(value = "config_tags", required = false) String configTags,
-			@RequestParam("pageNo") int pageNo, @RequestParam("pageSize") int pageSize) {
-		Map<String, Object> configAdvanceInfo = new HashMap<String, Object>(100);
-		if (StringUtils.isNotBlank(appName)) {
-			configAdvanceInfo.put("appName", appName);
-		}
-		if (StringUtils.isNotBlank(configTags)) {
-			configAdvanceInfo.put("config_tags", configTags);
-		}
-		try {
-			return persistService
-					.findConfigInfo4Page(pageNo, pageSize, dataId, group, tenant,
-							configAdvanceInfo);
-		}
-		catch (Exception e) {
-			String errorMsg =
-					"serialize page error, dataId=" + dataId + ", group=" + group;
-			log.error(errorMsg, e);
-			throw new RuntimeException(errorMsg, e);
-		}
-	}
-
-	/**
-	 * 模糊查询配置信息。不允许只根据内容模糊查询，即dataId和group都为NULL，但content不是NULL。这种情况下，返回所有配置。
-	 */
-	@GetMapping(params = "search=blur")
-	@Secured(action = ActionTypes.READ, parser = ConfigResourceParser.class)
-	public Page<ConfigInfo> fuzzySearchConfig(@RequestParam("dataId") String dataId,
-			@RequestParam("group") String group,
-			@RequestParam(value = "appName", required = false) String appName,
-			@RequestParam(value = "tenant", required = false, defaultValue = StringUtils.EMPTY) String tenant,
-			@RequestParam(value = "config_tags", required = false) String configTags,
-			@RequestParam("pageNo") int pageNo, @RequestParam("pageSize") int pageSize) {
-		Map<String, Object> configAdvanceInfo = new HashMap<String, Object>(50);
-		if (StringUtils.isNotBlank(appName)) {
-			configAdvanceInfo.put("appName", appName);
-		}
-		if (StringUtils.isNotBlank(configTags)) {
-			configAdvanceInfo.put("config_tags", configTags);
-		}
-		try {
-			return persistService
-					.findConfigInfoLike4Page(pageNo, pageSize, dataId, group, tenant,
-							configAdvanceInfo);
-		}
-		catch (Exception e) {
-			String errorMsg =
-					"serialize page error, dataId=" + dataId + ", group=" + group;
-			log.error(errorMsg, e);
-			throw new RuntimeException(errorMsg, e);
-		}
-	}
-
-	@DeleteMapping(params = "beta=true")
-	@ToLeader
-	@Secured(action = ActionTypes.WRITE, parser = ConfigResourceParser.class)
-	public RestResult<Boolean> stopBeta(@RequestParam(value = "dataId") String dataId,
-			@RequestParam(value = "group") String group,
-			@RequestParam(value = "tenant", required = false, defaultValue = StringUtils.EMPTY) String tenant) {
-		RestResult<Boolean> rr = new RestResult<Boolean>();
-		try {
-			persistService.removeConfigInfo4Beta(dataId, group, tenant);
-		}
-		catch (Exception e) {
-			log.error("remove beta data error", e);
-			rr.setCode(500);
-			rr.setData(false);
-			rr.setMessage("remove beta data error");
-			return rr;
-		}
-		rr.setCode(200);
-		rr.setData(true);
-		rr.setMessage("stop beta ok");
-		return rr;
-	}
-
-	@GetMapping(params = "beta=true")
-	@Secured(action = ActionTypes.READ, parser = ConfigResourceParser.class)
-	public RestResult<ConfigInfo4Beta> queryBeta(
-			@RequestParam(value = "dataId") String dataId,
-			@RequestParam(value = "group") String group,
-			@RequestParam(value = "tenant", required = false, defaultValue = StringUtils.EMPTY) String tenant) {
-		RestResult<ConfigInfo4Beta> rr = new RestResult<ConfigInfo4Beta>();
-		try {
-			ConfigInfo4Beta ci = persistService
-					.findConfigInfo4Beta(dataId, group, tenant);
-			rr.setCode(200);
-			rr.setData(ci);
-			rr.setMessage("stop beta ok");
-			return rr;
-		}
-		catch (Exception e) {
-			log.error("remove beta data error", e);
-			rr.setCode(500);
-			rr.setMessage("remove beta data error");
-			return rr;
-		}
-	}
-
-	@GetMapping(params = "export=true")
-	@Secured(action = ActionTypes.READ, parser = ConfigResourceParser.class)
-	public ResponseEntity<byte[]> exportConfig(
-			@RequestParam(value = "dataId", required = false) String dataId,
-			@RequestParam(value = "group", required = false) String group,
-			@RequestParam(value = "appName", required = false) String appName,
-			@RequestParam(value = "tenant", required = false, defaultValue = StringUtils.EMPTY) String tenant,
-			@RequestParam(value = "ids", required = false) List<Long> ids) {
-		ids.removeAll(Collections.singleton(null));
-		tenant = processTenant(tenant);
-		List<ConfigAllInfo> dataList = persistService
-				.findAllConfigInfo4Export(dataId, group, tenant, appName, ids);
-		List<ZipUtils.ZipItem> zipItemList = new ArrayList<>();
-		StringBuilder metaData = null;
-		for (ConfigInfo ci : dataList) {
-			if (StringUtils.isNotBlank(ci.getAppName())) {
-				// Handle appName
-				if (metaData == null) {
-					metaData = new StringBuilder();
-				}
-				String metaDataId = ci.getDataId();
-				if (metaDataId.contains(".")) {
-					metaDataId =
-							metaDataId.substring(0, metaDataId.lastIndexOf(".")) + "~"
-									+ metaDataId
-									.substring(metaDataId.lastIndexOf(".") + 1);
-				}
-				metaData.append(ci.getGroup()).append(".").append(metaDataId)
-						.append(".app=")
-						// Fixed use of "\r\n" here
-						.append(ci.getAppName()).append("\r\n");
-			}
-			String itemName = ci.getGroup() + "/" + ci.getDataId();
-			zipItemList.add(new ZipUtils.ZipItem(itemName, ci.getContent()));
-		}
-		if (metaData != null) {
-			zipItemList.add(new ZipUtils.ZipItem(".meta.yml", metaData.toString()));
-		}
-
-		HttpHeaders headers = new HttpHeaders();
-		String fileName = EXPORT_CONFIG_FILE_NAME + DateFormatUtils
-				.format(new Date(), EXPORT_CONFIG_FILE_NAME_DATE_FORMAT)
-				+ EXPORT_CONFIG_FILE_NAME_EXT;
-		headers.add("Content-Disposition", "attachment;filename=" + fileName);
-		return new ResponseEntity<byte[]>(ZipUtils.zip(zipItemList), headers,
-				HttpStatus.OK);
-	}
-
-	@PostMapping(params = "import=true")
-	@ToLeader
-	@Secured(action = ActionTypes.WRITE, parser = ConfigResourceParser.class)
-	public RestResult<Map<String, Object>> importAndPublishConfig(
-			HttpServletRequest request,
-			@RequestParam(value = "src_user", required = false) String srcUser,
-			@RequestParam(value = "namespace", required = false) String namespace,
-			@RequestParam(value = "policy", defaultValue = "ABORT") SameConfigPolicy policy,
-			MultipartFile file) throws NacosException {
-		Map<String, Object> failedData = new HashMap<>(4);
-
-		if (Objects.isNull(file)) {
-			return ResultBuilder.buildResult(ResultCodeEnum.DATA_EMPTY, failedData);
-		}
-
-		if (StringUtils.isNotBlank(namespace)) {
-			if (persistService.tenantInfoCountByTenantId(namespace) <= 0) {
-				failedData.put("succCount", 0);
-				return ResultBuilder
-						.buildResult(ResultCodeEnum.NAMESPACE_NOT_EXIST, failedData);
-			}
-		}
-		List<ConfigAllInfo> configInfoList = null;
-		try {
-			ZipUtils.UnZipResult unziped = ZipUtils.unzip(file.getBytes());
-			ZipUtils.ZipItem metaDataZipItem = unziped.getMetaDataItem();
-			Map<String, String> metaDataMap = new HashMap<>(16);
-			if (metaDataZipItem != null) {
-				String metaDataStr = metaDataZipItem.getItemData();
-				String[] metaDataArr = metaDataStr.split("\r\n");
-				for (String metaDataItem : metaDataArr) {
-					String[] metaDataItemArr = metaDataItem.split("=");
-					if (metaDataItemArr.length != 2) {
-						failedData.put("succCount", 0);
-						return ResultBuilder
-								.buildResult(ResultCodeEnum.METADATA_ILLEGAL, failedData);
-					}
-					metaDataMap.put(metaDataItemArr[0], metaDataItemArr[1]);
-				}
-			}
-			List<ZipUtils.ZipItem> itemList = unziped.getZipItemList();
-			if (itemList != null && !itemList.isEmpty()) {
-				configInfoList = new ArrayList<>(itemList.size());
-				for (ZipUtils.ZipItem item : itemList) {
-					String[] groupAdnDataId = item.getItemName().split("/");
-					if (!item.getItemName().contains("/") || groupAdnDataId.length != 2) {
-						failedData.put("succCount", 0);
-						return ResultBuilder
-								.buildResult(ResultCodeEnum.DATA_VALIDATION_FAILED,
-										failedData);
-					}
-					String group = groupAdnDataId[0];
-					String dataId = groupAdnDataId[1];
-					String tempDataId = dataId;
-					if (tempDataId.contains(".")) {
-						tempDataId =
-								tempDataId.substring(0, tempDataId.lastIndexOf(".")) + "~"
-										+ tempDataId
-										.substring(tempDataId.lastIndexOf(".") + 1);
-					}
-					String metaDataId = group + "." + tempDataId + ".app";
-					ConfigAllInfo ci = new ConfigAllInfo();
-					ci.setTenant(namespace);
-					ci.setGroup(group);
-					ci.setDataId(dataId);
-					ci.setContent(item.getItemData());
-					if (metaDataMap.get(metaDataId) != null) {
-						ci.setAppName(metaDataMap.get(metaDataId));
-					}
-					configInfoList.add(ci);
-				}
-			}
-		}
-		catch (IOException e) {
-			failedData.put("succCount", 0);
-			log.error("parsing data failed", e);
-			return ResultBuilder
-					.buildResult(ResultCodeEnum.PARSING_DATA_FAILED, failedData);
-		}
-		if (configInfoList == null || configInfoList.isEmpty()) {
-			failedData.put("succCount", 0);
-			return ResultBuilder.buildResult(ResultCodeEnum.DATA_EMPTY, failedData);
-		}
-		final String srcIp = RequestUtil.getRemoteIp(request);
-		String requestIpApp = RequestUtil.getAppName(request);
-		final Timestamp time = TimeUtils.getCurrentTime();
-		Map<String, Object> saveResult = persistService
-				.batchInsertOrUpdate(configInfoList, srcUser, srcIp, null, time, false,
-						policy);
-		for (ConfigInfo configInfo : configInfoList) {
-			EventDispatcher.fireEvent(
-					new ConfigDataChangeEvent(false, configInfo.getDataId(),
-							configInfo.getGroup(), configInfo.getTenant(),
-							time.getTime()));
-			ConfigTraceService
-					.logPersistenceEvent(configInfo.getDataId(), configInfo.getGroup(),
-							configInfo.getTenant(), requestIpApp, time.getTime(),
-							InetUtils.getSelfIp(), ConfigTraceService.PERSISTENCE_EVENT_PUB,
-							configInfo.getContent());
-		}
-		return ResultBuilder.buildSuccessResult("导入成功", saveResult);
-	}
-
-	@PostMapping(params = "clone=true")
-	@ToLeader
-	@Secured(action = ActionTypes.WRITE, parser = ConfigResourceParser.class)
-	public RestResult<Map<String, Object>> cloneConfig(HttpServletRequest request,
-			@RequestParam(value = "src_user", required = false) String srcUser,
-			@RequestParam(value = "tenant", required = true) String namespace,
-			@RequestBody(required = true) List<SameNamespaceCloneConfigBean> configBeansList,
-			@RequestParam(value = "policy", defaultValue = "ABORT") SameConfigPolicy policy)
-			throws NacosException {
-		Map<String, Object> failedData = new HashMap<>(4);
-		if (CollectionUtils.isEmpty(configBeansList)) {
-			failedData.put("succCount", 0);
-			return ResultBuilder
-					.buildResult(ResultCodeEnum.NO_SELECTED_CONFIG, failedData);
-		}
-		configBeansList.removeAll(Collections.singleton(null));
-
-		if (NAMESPACE_PUBLIC_KEY.equalsIgnoreCase(namespace)) {
-			namespace = "";
-		}
-		else if (persistService.tenantInfoCountByTenantId(namespace) <= 0) {
-			failedData.put("succCount", 0);
-			return ResultBuilder
-					.buildResult(ResultCodeEnum.NAMESPACE_NOT_EXIST, failedData);
-		}
-
-		List<Long> idList = new ArrayList<>(configBeansList.size());
-		Map<Long, SameNamespaceCloneConfigBean> configBeansMap = configBeansList.stream()
-				.collect(Collectors.toMap(SameNamespaceCloneConfigBean::getCfgId, cfg -> {
-					idList.add(cfg.getCfgId());
-					return cfg;
-				}, (k1, k2) -> k1));
-
-		List<ConfigAllInfo> queryedDataList = persistService
-				.findAllConfigInfo4Export(null, null, null, null, idList);
-
-		if (queryedDataList == null || queryedDataList.isEmpty()) {
-			failedData.put("succCount", 0);
-			return ResultBuilder.buildResult(ResultCodeEnum.DATA_EMPTY, failedData);
-		}
-
-		List<ConfigAllInfo> configInfoList4Clone = new ArrayList<>(
-				queryedDataList.size());
-
-		for (ConfigAllInfo ci : queryedDataList) {
-			SameNamespaceCloneConfigBean prarmBean = configBeansMap.get(ci.getId());
-			ConfigAllInfo ci4save = new ConfigAllInfo();
-			ci4save.setTenant(namespace);
-			ci4save.setType(ci.getType());
-			ci4save.setGroup(
-					(prarmBean != null && StringUtils.isNotBlank(prarmBean.getGroup())) ?
-							prarmBean.getGroup() :
-							ci.getGroup());
-			ci4save.setDataId(
-					(prarmBean != null && StringUtils.isNotBlank(prarmBean.getDataId())) ?
-							prarmBean.getDataId() :
-							ci.getDataId());
-			ci4save.setContent(ci.getContent());
-			if (StringUtils.isNotBlank(ci.getAppName())) {
-				ci4save.setAppName(ci.getAppName());
-			}
-			configInfoList4Clone.add(ci4save);
-		}
-
-		if (configInfoList4Clone.isEmpty()) {
-			failedData.put("succCount", 0);
-			return ResultBuilder.buildResult(ResultCodeEnum.DATA_EMPTY, failedData);
-		}
-		final String srcIp = RequestUtil.getRemoteIp(request);
-		String requestIpApp = RequestUtil.getAppName(request);
-		final Timestamp time = TimeUtils.getCurrentTime();
-		Map<String, Object> saveResult = persistService
-				.batchInsertOrUpdate(configInfoList4Clone, srcUser, srcIp, null, time,
-						false, policy);
-		for (ConfigInfo configInfo : configInfoList4Clone) {
-			EventDispatcher.fireEvent(
-					new ConfigDataChangeEvent(false, configInfo.getDataId(),
-							configInfo.getGroup(), configInfo.getTenant(),
-							time.getTime()));
-			ConfigTraceService
-					.logPersistenceEvent(configInfo.getDataId(), configInfo.getGroup(),
-							configInfo.getTenant(), requestIpApp, time.getTime(),
-							InetUtils.getSelfIp(), ConfigTraceService.PERSISTENCE_EVENT_PUB,
-							configInfo.getContent());
-		}
-		return ResultBuilder.buildSuccessResult("克隆成功", saveResult);
-	}
-
-	private String processTenant(String tenant) {
-		if (StringUtils.isEmpty(tenant) || NAMESPACE_PUBLIC_KEY
-				.equalsIgnoreCase(tenant)) {
-			return "";
-		}
-		return tenant;
-	}
->>>>>>> 5d9c0798
+
+    private String processTenant(String tenant) {
+        if (StringUtils.isEmpty(tenant) || NAMESPACE_PUBLIC_KEY
+            .equalsIgnoreCase(tenant)) {
+            return "";
+        }
+        return tenant;
+    }
+
 
 }