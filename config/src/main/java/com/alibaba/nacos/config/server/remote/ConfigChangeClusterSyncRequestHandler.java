--- conflicted
+++ resolved
@@ -29,11 +29,8 @@
 import com.alibaba.nacos.config.server.service.ConfigGrayModelMigrateService;
 import com.alibaba.nacos.config.server.service.dump.DumpRequest;
 import com.alibaba.nacos.config.server.service.dump.DumpService;
-<<<<<<< HEAD
+import com.alibaba.nacos.config.server.utils.ParamUtils;
 import com.alibaba.nacos.config.server.utils.PropertyUtil;
-=======
-import com.alibaba.nacos.config.server.utils.ParamUtils;
->>>>>>> e2d44f2f
 import com.alibaba.nacos.core.paramcheck.ExtractorManager;
 import com.alibaba.nacos.core.paramcheck.impl.ConfigRequestParamExtractor;
 import com.alibaba.nacos.core.remote.RequestHandler;
@@ -67,11 +64,8 @@
     @ExtractorManager.Extractor(rpcExtractor = ConfigRequestParamExtractor.class)
     public ConfigChangeClusterSyncResponse handle(ConfigChangeClusterSyncRequest configChangeSyncRequest,
             RequestMeta meta) throws NacosException {
-<<<<<<< HEAD
         
-=======
         ParamUtils.checkParam(configChangeSyncRequest.getTag());
->>>>>>> e2d44f2f
         DumpRequest dumpRequest = DumpRequest.create(configChangeSyncRequest.getDataId(),
                 configChangeSyncRequest.getGroup(), configChangeSyncRequest.getTenant(),
                 configChangeSyncRequest.getLastModified(), meta.getClientIp());
