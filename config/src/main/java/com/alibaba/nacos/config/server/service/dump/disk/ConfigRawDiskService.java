/*
 * Copyright 1999-2018 Alibaba Group Holding Ltd.
 *
 * Licensed under the Apache License, Version 2.0 (the "License");
 * you may not use this file except in compliance with the License.
 * You may obtain a copy of the License at
 *
 *      http://www.apache.org/licenses/LICENSE-2.0
 *
 * Unless required by applicable law or agreed to in writing, software
 * distributed under the License is distributed on an "AS IS" BASIS,
 * WITHOUT WARRANTIES OR CONDITIONS OF ANY KIND, either express or implied.
 * See the License for the specific language governing permissions and
 * limitations under the License.
 */

package com.alibaba.nacos.config.server.service.dump.disk;

import com.alibaba.nacos.api.exception.NacosException;
import com.alibaba.nacos.api.exception.runtime.NacosRuntimeException;
import com.alibaba.nacos.api.utils.StringUtils;
import com.alibaba.nacos.common.utils.IoUtils;
import com.alibaba.nacos.config.server.utils.LogUtil;
import com.alibaba.nacos.config.server.utils.ParamUtils;
import com.alibaba.nacos.sys.env.EnvUtil;
import org.apache.commons.io.FileUtils;

import java.io.File;
import java.io.FileInputStream;
import java.io.FileNotFoundException;
import java.io.IOException;

import static com.alibaba.nacos.config.server.constant.Constants.ENCODE_UTF8;

/**
 * config raw disk service.
 *
 * @author zunfei.lzf
 */
@SuppressWarnings("PMD.ServiceOrDaoClassShouldEndWithImplRule")
public class ConfigRawDiskService implements ConfigDiskService {
    
    private static final String BASE_DIR = File.separator + "data" + File.separator + "config-data";
    
    private static final String TENANT_BASE_DIR = File.separator + "data" + File.separator + "tenant-config-data";
    
    private static final String GRAY_DIR = File.separator + "data" + File.separator + "gray-data";
    
    private static final String TENANT_GRAY_DIR = File.separator + "data" + File.separator + "tenant-gray-data";
    
    /**
     * Save configuration information to disk.
     */
    public void saveToDisk(String dataId, String group, String tenant, String content) throws IOException {
        File targetFile = targetFile(dataId, group, tenant);
        FileUtils.writeStringToFile(targetFile, content, ENCODE_UTF8);
    }
    
    /**
     * Returns the path of the server cache file.
     */
<<<<<<< HEAD
    private static File targetFile(String dataId, String group, String tenant) {
=======
    static File targetFile(String dataId, String group, String tenant) {
        try {
            ParamUtils.checkParam(dataId, group, tenant);
        } catch (Exception e) {
            throw new NacosRuntimeException(NacosException.CLIENT_INVALID_PARAM, "parameter is invalid.");
        }
        // fix https://github.com/alibaba/nacos/issues/10067
        dataId = PathEncoderManager.getInstance().encode(dataId);
        group = PathEncoderManager.getInstance().encode(group);
        tenant = PathEncoderManager.getInstance().encode(tenant);
>>>>>>> e2d44f2f
        File file = null;
        if (StringUtils.isBlank(tenant)) {
            file = new File(EnvUtil.getNacosHome(), BASE_DIR);
        } else {
            file = new File(EnvUtil.getNacosHome(), TENANT_BASE_DIR);
            file = new File(file, tenant);
        }
        file = new File(file, group);
        file = new File(file, dataId);
        return file;
    }
    
    /**
<<<<<<< HEAD
     * Returns the path of the gray cache file in server.
     */
    private static File targetGrayFile(String dataId, String group, String tenant, String grayName) {
=======
     * Returns the path of cache file in server.
     */
    private static File targetBetaFile(String dataId, String group, String tenant) {
        try {
            ParamUtils.checkParam(dataId, group, tenant);
        } catch (Exception e) {
            throw new NacosRuntimeException(NacosException.CLIENT_INVALID_PARAM, "parameter is invalid.");
        }
        // fix https://github.com/alibaba/nacos/issues/10067
        dataId = PathEncoderManager.getInstance().encode(dataId);
        group = PathEncoderManager.getInstance().encode(group);
        tenant = PathEncoderManager.getInstance().encode(tenant);
        File file = null;
        if (StringUtils.isBlank(tenant)) {
            file = new File(EnvUtil.getNacosHome(), BETA_DIR);
        } else {
            file = new File(EnvUtil.getNacosHome(), TENANT_BETA_DIR);
            file = new File(file, tenant);
        }
        file = new File(file, group);
        file = new File(file, dataId);
        return file;
    }
    
    /**
     * Returns the path of the tag cache file in server.
     */
    private static File targetTagFile(String dataId, String group, String tenant, String tag) {
        try {
            ParamUtils.checkParam(tag);
            ParamUtils.checkParam(dataId, group, tenant);
        } catch (Exception e) {
            throw new NacosRuntimeException(NacosException.CLIENT_INVALID_PARAM, "parameter is invalid.");
        }
        // fix https://github.com/alibaba/nacos/issues/10067
        dataId = PathEncoderManager.getInstance().encode(dataId);
        group = PathEncoderManager.getInstance().encode(group);
        tenant = PathEncoderManager.getInstance().encode(tenant);
>>>>>>> e2d44f2f
        File file = null;
        if (StringUtils.isBlank(tenant)) {
            file = new File(EnvUtil.getNacosHome(), GRAY_DIR);
        } else {
            file = new File(EnvUtil.getNacosHome(), TENANT_GRAY_DIR);
            file = new File(file, tenant);
        }
        file = new File(file, group);
        file = new File(file, dataId);
        file = new File(file, grayName);
        return file;
    }
    
    /**
     * Returns the path of the gray content cache file in server.
     */
    private static File targetGrayContentFile(String dataId, String group, String tenant, String grayName) {
        return targetGrayFile(dataId, group, tenant, grayName);
    }
    
    /**
     * Save gray information to disk.
     */
    public void saveGrayToDisk(String dataId, String group, String tenant, String grayName, String content)
            throws IOException {
        File targetGrayContentFile = targetGrayContentFile(dataId, group, tenant, grayName);
        FileUtils.writeStringToFile(targetGrayContentFile, content, ENCODE_UTF8);
    }
    
    /**
     * Deletes configuration files on disk.
     */
    public void removeConfigInfo(String dataId, String group, String tenant) {
        FileUtils.deleteQuietly(targetFile(dataId, group, tenant));
    }
    
    /**
     * Deletes gray configuration files on disk.
     */
    public void removeConfigInfo4Gray(String dataId, String group, String tenant, String grayName) {
        FileUtils.deleteQuietly(targetGrayContentFile(dataId, group, tenant, grayName));
    }
    
    private static String file2String(File file) throws IOException {
        if (!file.exists()) {
            return null;
        }
        return FileUtils.readFileToString(file, ENCODE_UTF8);
    }
    
    /**
     * Returns the content of the gray cache file in server.
     */
    public String getGrayContent(String dataId, String group, String tenant, String grayName) throws IOException {
        return file2String(targetGrayContentFile(dataId, group, tenant, grayName));
    }
    
    public String getContent(String dataId, String group, String tenant) throws IOException {
        File file = targetFile(dataId, group, tenant);
        if (file.exists()) {
            FileInputStream fis = null;
            try {
                fis = new FileInputStream(file);
                return IoUtils.toString(fis, ENCODE_UTF8);
            } catch (FileNotFoundException e) {
                return null;
            } finally {
                IoUtils.closeQuietly(fis);
            }
        } else {
            return null;
        }
    }
    
    /**
     * Clear all config file.
     */
    public void clearAll() {
        File file = new File(EnvUtil.getNacosHome(), BASE_DIR);
        if (!file.exists() || FileUtils.deleteQuietly(file)) {
            LogUtil.DEFAULT_LOG.info("clear all config-info success.");
        } else {
            LogUtil.DEFAULT_LOG.warn("clear all config-info failed.");
        }
        File fileTenant = new File(EnvUtil.getNacosHome(), TENANT_BASE_DIR);
        if (!fileTenant.exists() || FileUtils.deleteQuietly(fileTenant)) {
            LogUtil.DEFAULT_LOG.info("clear all config-info-tenant success.");
        } else {
            LogUtil.DEFAULT_LOG.warn("clear all config-info-tenant failed.");
        }
    }
    
    /**
     * Clear all gray config file.
     */
    public void clearAllGray() {
        File file = new File(EnvUtil.getNacosHome(), GRAY_DIR);
        
        if (!file.exists() || FileUtils.deleteQuietly(file)) {
            LogUtil.DEFAULT_LOG.info("clear all config-info-gray success.");
        } else {
            LogUtil.DEFAULT_LOG.warn("clear all config-info-gray failed.");
        }
        File fileTenant = new File(EnvUtil.getNacosHome(), TENANT_GRAY_DIR);
        if (!fileTenant.exists() || FileUtils.deleteQuietly(fileTenant)) {
            LogUtil.DEFAULT_LOG.info("clear all config-info-gray-tenant success.");
        } else {
            LogUtil.DEFAULT_LOG.warn("clear all config-info-gray-tenant failed.");
        }
    }
    
}<|MERGE_RESOLUTION|>--- conflicted
+++ resolved
@@ -18,9 +18,13 @@
 
 import com.alibaba.nacos.api.exception.NacosException;
 import com.alibaba.nacos.api.exception.runtime.NacosRuntimeException;
+import com.alibaba.nacos.api.exception.NacosException;
+import com.alibaba.nacos.api.exception.runtime.NacosRuntimeException;
 import com.alibaba.nacos.api.utils.StringUtils;
+import com.alibaba.nacos.common.pathencoder.PathEncoderManager;
 import com.alibaba.nacos.common.utils.IoUtils;
 import com.alibaba.nacos.config.server.utils.LogUtil;
+import com.alibaba.nacos.config.server.utils.ParamUtils;
 import com.alibaba.nacos.config.server.utils.ParamUtils;
 import com.alibaba.nacos.sys.env.EnvUtil;
 import org.apache.commons.io.FileUtils;
@@ -59,41 +63,7 @@
     /**
      * Returns the path of the server cache file.
      */
-<<<<<<< HEAD
-    private static File targetFile(String dataId, String group, String tenant) {
-=======
     static File targetFile(String dataId, String group, String tenant) {
-        try {
-            ParamUtils.checkParam(dataId, group, tenant);
-        } catch (Exception e) {
-            throw new NacosRuntimeException(NacosException.CLIENT_INVALID_PARAM, "parameter is invalid.");
-        }
-        // fix https://github.com/alibaba/nacos/issues/10067
-        dataId = PathEncoderManager.getInstance().encode(dataId);
-        group = PathEncoderManager.getInstance().encode(group);
-        tenant = PathEncoderManager.getInstance().encode(tenant);
->>>>>>> e2d44f2f
-        File file = null;
-        if (StringUtils.isBlank(tenant)) {
-            file = new File(EnvUtil.getNacosHome(), BASE_DIR);
-        } else {
-            file = new File(EnvUtil.getNacosHome(), TENANT_BASE_DIR);
-            file = new File(file, tenant);
-        }
-        file = new File(file, group);
-        file = new File(file, dataId);
-        return file;
-    }
-    
-    /**
-<<<<<<< HEAD
-     * Returns the path of the gray cache file in server.
-     */
-    private static File targetGrayFile(String dataId, String group, String tenant, String grayName) {
-=======
-     * Returns the path of cache file in server.
-     */
-    private static File targetBetaFile(String dataId, String group, String tenant) {
         try {
             ParamUtils.checkParam(dataId, group, tenant);
         } catch (Exception e) {
@@ -105,9 +75,9 @@
         tenant = PathEncoderManager.getInstance().encode(tenant);
         File file = null;
         if (StringUtils.isBlank(tenant)) {
-            file = new File(EnvUtil.getNacosHome(), BETA_DIR);
-        } else {
-            file = new File(EnvUtil.getNacosHome(), TENANT_BETA_DIR);
+            file = new File(EnvUtil.getNacosHome(), BASE_DIR);
+        } else {
+            file = new File(EnvUtil.getNacosHome(), TENANT_BASE_DIR);
             file = new File(file, tenant);
         }
         file = new File(file, group);
@@ -116,11 +86,11 @@
     }
     
     /**
-     * Returns the path of the tag cache file in server.
-     */
-    private static File targetTagFile(String dataId, String group, String tenant, String tag) {
+     * Returns the path of the gray cache file in server.
+     */
+    private static File targetGrayFile(String dataId, String group, String tenant, String grayName) {
         try {
-            ParamUtils.checkParam(tag);
+            ParamUtils.checkParam(grayName);
             ParamUtils.checkParam(dataId, group, tenant);
         } catch (Exception e) {
             throw new NacosRuntimeException(NacosException.CLIENT_INVALID_PARAM, "parameter is invalid.");
@@ -129,7 +99,7 @@
         dataId = PathEncoderManager.getInstance().encode(dataId);
         group = PathEncoderManager.getInstance().encode(group);
         tenant = PathEncoderManager.getInstance().encode(tenant);
->>>>>>> e2d44f2f
+    
         File file = null;
         if (StringUtils.isBlank(tenant)) {
             file = new File(EnvUtil.getNacosHome(), GRAY_DIR);
