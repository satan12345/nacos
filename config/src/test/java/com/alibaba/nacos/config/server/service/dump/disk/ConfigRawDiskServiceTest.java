/*
 * Copyright 1999-2023 Alibaba Group Holding Ltd.
 *
 * Licensed under the Apache License, Version 2.0 (the "License");
 * you may not use this file except in compliance with the License.
 * You may obtain a copy of the License at
 *
 *      http://www.apache.org/licenses/LICENSE-2.0
 *
 * Unless required by applicable law or agreed to in writing, software
 * distributed under the License is distributed on an "AS IS" BASIS,
 * WITHOUT WARRANTIES OR CONDITIONS OF ANY KIND, either express or implied.
 * See the License for the specific language governing permissions and
 * limitations under the License.
 */

package com.alibaba.nacos.config.server.service.dump.disk;

import com.alibaba.nacos.api.exception.runtime.NacosRuntimeException;
import org.junit.jupiter.api.BeforeEach;
import org.junit.jupiter.api.Test;

import java.io.File;
import java.lang.reflect.InvocationTargetException;
import java.lang.reflect.Method;
import java.nio.file.Path;
import java.nio.file.Paths;

import static org.junit.jupiter.api.Assertions.assertEquals;
import static org.junit.jupiter.api.Assertions.assertThrows;

class ConfigRawDiskServiceTest {
    
    private String cachedOsName;
    
    @BeforeEach
    void setUp() throws Exception {
        cachedOsName = System.getProperty("os.name");
    }
    
    private boolean isWindows() {
        return cachedOsName.toLowerCase().startsWith("win");
    }
    
    /**
     * 测试获取文件路径.
     */
    @Test
    void testTargetFile() throws NoSuchMethodException, IllegalAccessException, InvocationTargetException {
        Method method = ConfigRawDiskService.class.getDeclaredMethod("targetFile", String.class, String.class,
                String.class);
        method.setAccessible(true);
        File result = (File) method.invoke(null, "aaaa-dsaknkf", "aaaa.dsaknkf", "aaaa:dsaknkf");
        // 分解路径
        Path path = Paths.get(result.getPath());
        Path parent = path.getParent();
        Path grandParent = parent.getParent();
        // 获取最后三段路径
        String lastSegment = path.getFileName().toString();
        String secondLastSegment = parent.getFileName().toString();
        String thirdLastSegment = grandParent.getFileName().toString();
        assertEquals(isWindows() ? "aaaa-dsaknkf" : thirdLastSegment, thirdLastSegment);
        assertEquals(isWindows() ? "aaaa.dsaknkf" : secondLastSegment, secondLastSegment);
        assertEquals(isWindows() ? "aaaa%A5%dsaknkf" : lastSegment, lastSegment);
    }
    
    @Test
    void testTargetFileWithInvalidParam() {
        assertThrows(NacosRuntimeException.class, () -> ConfigRawDiskService.targetFile("../aaa", "testG", "testNS"));
        assertThrows(NacosRuntimeException.class, () -> ConfigRawDiskService.targetFile("testD", "../aaa", "testNS"));
        assertThrows(NacosRuntimeException.class, () -> ConfigRawDiskService.targetFile("testD", "testG", "../aaa"));
    }
    
    /**
     * 测试获取beta文件路径.
     */
    @Test
<<<<<<< HEAD
    void testTargetGrayFile() throws NoSuchMethodException, IllegalAccessException, InvocationTargetException {
        Method method = ConfigRawDiskService.class.getDeclaredMethod("targetGrayFile", String.class, String.class,
                String.class, String.class);
        method.setAccessible(true);
        File result = (File) method.invoke(null, "data345678", "group3456", "tenant1234", "graynem4567");
=======
    void testTargetBetaFile() throws NoSuchMethodException, IllegalAccessException, InvocationTargetException {
        Method method = ConfigRawDiskService.class.getDeclaredMethod("targetBetaFile", String.class, String.class,
                String.class);
        method.setAccessible(true);
        File result = (File) method.invoke(null, "aaaa-dsaknkf", "aaaa.dsaknkf", "aaaa:dsaknkf");
>>>>>>> e2d44f2f
        // 分解路径
        Path path = Paths.get(result.getPath());
        Path parent = path.getParent();
        Path grandParent = parent.getParent();
        Path grand2Parent = grandParent.getParent();
        
        // 获取最后三段路径
        String fourthLastSegment = grand2Parent.getFileName().toString();
        assertEquals(fourthLastSegment, "tenant1234");
        String thirdLastSegment = grandParent.getFileName().toString();
<<<<<<< HEAD
        assertEquals(isWindows() ? "aaaa%A3%dsaknkf" : thirdLastSegment, "group3456");
        String secondLastSegment = parent.getFileName().toString();
        assertEquals(isWindows() ? "aaaa%A4%dsaknkf" : secondLastSegment, "data345678");
        String lastSegment = path.getFileName().toString();
        assertEquals(isWindows() ? "aaaa%A5%dsaknkf" : lastSegment, "graynem4567");
        
=======
        assertEquals(isWindows() ? "aaaa-dsaknkf" : thirdLastSegment, thirdLastSegment);
        assertEquals(isWindows() ? "aaaa.dsaknkf" : secondLastSegment, secondLastSegment);
        assertEquals(isWindows() ? "aaaa%A5%dsaknkf" : lastSegment, lastSegment);
    }
    
    @Test
    void testTargetBetaFileWithInvalidParam() throws NoSuchMethodException {
        Method method = ConfigRawDiskService.class.getDeclaredMethod("targetBetaFile", String.class, String.class,
                String.class);
        method.setAccessible(true);
        assertThrows(InvocationTargetException.class, () -> method.invoke(null, "../aaa", "testG", "testNS"));
        assertThrows(InvocationTargetException.class, () -> method.invoke(null, "testD", "../aaa", "testNS"));
        assertThrows(InvocationTargetException.class, () -> method.invoke(null, "testD", "testG", "../aaa"));
    }
    
    /**
     * 测试获取tag文件路径.
     *
     * @throws NoSuchMethodException     方法不存在异常
     * @throws IllegalAccessException    非法访问异常
     * @throws InvocationTargetException 目标异常
     */
    @Test
    void testTargetTagFile() throws NoSuchMethodException, IllegalAccessException, InvocationTargetException {
        Method method = ConfigRawDiskService.class.getDeclaredMethod("targetTagFile", String.class, String.class,
                String.class, String.class);
        method.setAccessible(true);
        File result = (File) method.invoke(null, "aaaa-dsaknkf", "aaaa.dsaknkf", "aaaa:dsaknkf", "aaaa_dsaknkf");
        // 分解路径
        Path path = Paths.get(result.getPath());
        Path parent = path.getParent();
        Path grandParent = parent.getParent();
        Path greatGrandParent = grandParent.getParent();
        // 获取最后四段路径
        String secondLastSegment = parent.getFileName().toString();
        String thirdLastSegment = grandParent.getFileName().toString();
        String fourthLastSegment = greatGrandParent.getFileName().toString();
        assertEquals(isWindows() ? "aaaa-dsaknkf" : fourthLastSegment, fourthLastSegment);
        assertEquals(isWindows() ? "aaaa.dsaknkf" : thirdLastSegment, thirdLastSegment);
        assertEquals(isWindows() ? "aaaa%A5%dsaknkf" : secondLastSegment, secondLastSegment);
        String lastSegment = path.getFileName().toString();
        assertEquals("aaaa_dsaknkf", lastSegment);
    }
    
    @Test
    void testTargetTagFileWithInvalidParam() throws NoSuchMethodException {
        Method method = ConfigRawDiskService.class.getDeclaredMethod("targetTagFile", String.class, String.class,
                String.class, String.class);
        method.setAccessible(true);
        assertThrows(InvocationTargetException.class,
                () -> method.invoke(null, "../aaa", "testG", "testNS", "testTag"));
        assertThrows(InvocationTargetException.class,
                () -> method.invoke(null, "testD", "../aaa", "testNS", "testTag"));
        assertThrows(InvocationTargetException.class, () -> method.invoke(null, "testD", "testG", "../aaa", "testTag"));
        assertThrows(InvocationTargetException.class, () -> method.invoke(null, "testD", "testG", "testNS", "../aaa"));
>>>>>>> e2d44f2f
    }
    
}<|MERGE_RESOLUTION|>--- conflicted
+++ resolved
@@ -75,19 +75,11 @@
      * 测试获取beta文件路径.
      */
     @Test
-<<<<<<< HEAD
     void testTargetGrayFile() throws NoSuchMethodException, IllegalAccessException, InvocationTargetException {
         Method method = ConfigRawDiskService.class.getDeclaredMethod("targetGrayFile", String.class, String.class,
                 String.class, String.class);
         method.setAccessible(true);
         File result = (File) method.invoke(null, "data345678", "group3456", "tenant1234", "graynem4567");
-=======
-    void testTargetBetaFile() throws NoSuchMethodException, IllegalAccessException, InvocationTargetException {
-        Method method = ConfigRawDiskService.class.getDeclaredMethod("targetBetaFile", String.class, String.class,
-                String.class);
-        method.setAccessible(true);
-        File result = (File) method.invoke(null, "aaaa-dsaknkf", "aaaa.dsaknkf", "aaaa:dsaknkf");
->>>>>>> e2d44f2f
         // 分解路径
         Path path = Paths.get(result.getPath());
         Path parent = path.getParent();
@@ -98,70 +90,12 @@
         String fourthLastSegment = grand2Parent.getFileName().toString();
         assertEquals(fourthLastSegment, "tenant1234");
         String thirdLastSegment = grandParent.getFileName().toString();
-<<<<<<< HEAD
-        assertEquals(isWindows() ? "aaaa%A3%dsaknkf" : thirdLastSegment, "group3456");
+        assertEquals(isWindows() ? "aaaa-dsaknkf" : thirdLastSegment, "group3456");
         String secondLastSegment = parent.getFileName().toString();
-        assertEquals(isWindows() ? "aaaa%A4%dsaknkf" : secondLastSegment, "data345678");
+        assertEquals(isWindows() ? "aaaa-dsaknkf" : secondLastSegment, "data345678");
         String lastSegment = path.getFileName().toString();
-        assertEquals(isWindows() ? "aaaa%A5%dsaknkf" : lastSegment, "graynem4567");
+        assertEquals(isWindows() ? "aaaa-dsaknkf" : lastSegment, "graynem4567");
         
-=======
-        assertEquals(isWindows() ? "aaaa-dsaknkf" : thirdLastSegment, thirdLastSegment);
-        assertEquals(isWindows() ? "aaaa.dsaknkf" : secondLastSegment, secondLastSegment);
-        assertEquals(isWindows() ? "aaaa%A5%dsaknkf" : lastSegment, lastSegment);
-    }
-    
-    @Test
-    void testTargetBetaFileWithInvalidParam() throws NoSuchMethodException {
-        Method method = ConfigRawDiskService.class.getDeclaredMethod("targetBetaFile", String.class, String.class,
-                String.class);
-        method.setAccessible(true);
-        assertThrows(InvocationTargetException.class, () -> method.invoke(null, "../aaa", "testG", "testNS"));
-        assertThrows(InvocationTargetException.class, () -> method.invoke(null, "testD", "../aaa", "testNS"));
-        assertThrows(InvocationTargetException.class, () -> method.invoke(null, "testD", "testG", "../aaa"));
-    }
-    
-    /**
-     * 测试获取tag文件路径.
-     *
-     * @throws NoSuchMethodException     方法不存在异常
-     * @throws IllegalAccessException    非法访问异常
-     * @throws InvocationTargetException 目标异常
-     */
-    @Test
-    void testTargetTagFile() throws NoSuchMethodException, IllegalAccessException, InvocationTargetException {
-        Method method = ConfigRawDiskService.class.getDeclaredMethod("targetTagFile", String.class, String.class,
-                String.class, String.class);
-        method.setAccessible(true);
-        File result = (File) method.invoke(null, "aaaa-dsaknkf", "aaaa.dsaknkf", "aaaa:dsaknkf", "aaaa_dsaknkf");
-        // 分解路径
-        Path path = Paths.get(result.getPath());
-        Path parent = path.getParent();
-        Path grandParent = parent.getParent();
-        Path greatGrandParent = grandParent.getParent();
-        // 获取最后四段路径
-        String secondLastSegment = parent.getFileName().toString();
-        String thirdLastSegment = grandParent.getFileName().toString();
-        String fourthLastSegment = greatGrandParent.getFileName().toString();
-        assertEquals(isWindows() ? "aaaa-dsaknkf" : fourthLastSegment, fourthLastSegment);
-        assertEquals(isWindows() ? "aaaa.dsaknkf" : thirdLastSegment, thirdLastSegment);
-        assertEquals(isWindows() ? "aaaa%A5%dsaknkf" : secondLastSegment, secondLastSegment);
-        String lastSegment = path.getFileName().toString();
-        assertEquals("aaaa_dsaknkf", lastSegment);
-    }
-    
-    @Test
-    void testTargetTagFileWithInvalidParam() throws NoSuchMethodException {
-        Method method = ConfigRawDiskService.class.getDeclaredMethod("targetTagFile", String.class, String.class,
-                String.class, String.class);
-        method.setAccessible(true);
-        assertThrows(InvocationTargetException.class,
-                () -> method.invoke(null, "../aaa", "testG", "testNS", "testTag"));
-        assertThrows(InvocationTargetException.class,
-                () -> method.invoke(null, "testD", "../aaa", "testNS", "testTag"));
-        assertThrows(InvocationTargetException.class, () -> method.invoke(null, "testD", "testG", "../aaa", "testTag"));
-        assertThrows(InvocationTargetException.class, () -> method.invoke(null, "testD", "testG", "testNS", "../aaa"));
->>>>>>> e2d44f2f
     }
     
 }