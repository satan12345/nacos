--- conflicted
+++ resolved
@@ -216,17 +216,14 @@
             return result;
         }
         
-<<<<<<< HEAD
         serviceMap = ServiceUtil.selectServiceWithGroupName(serviceMap, groupName);
         serviceMap = ServiceUtil.selectServiceBySelector(serviceMap, selectorString);
+        if (!Constants.ALL_PATTERN.equals(groupName)) {
+            serviceMap.entrySet()
+                    .removeIf(entry -> !entry.getKey().startsWith(groupName + Constants.SERVICE_INFO_SPLITER));
+        }
         List<String> serviceNameList = ServiceUtil.pageServiceName(pageNo, pageSize, serviceMap);
-=======
-        if (!Constants.ALL_PATTERN.equals(groupName)) {
-            serviceNameList
-                    .removeIf(serviceName -> !serviceName.startsWith(groupName + Constants.SERVICE_INFO_SPLITER));
-        }
->>>>>>> 6ddfa3e9
-        
+    
         result.replace("doms", JacksonUtils.transferToJsonNode(serviceNameList));
         result.put("count", serviceNameList.size());
         
