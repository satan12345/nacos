--- conflicted
+++ resolved
@@ -28,12 +28,9 @@
 import com.alibaba.nacos.api.remote.response.ErrorResponse;
 import com.alibaba.nacos.api.remote.response.Response;
 import com.alibaba.nacos.api.remote.response.ServerCheckResponse;
-<<<<<<< HEAD
 import com.alibaba.nacos.api.remote.response.SetupAckResponse;
 import com.alibaba.nacos.common.ability.discover.NacosAbilityManagerHolder;
-=======
 import com.alibaba.nacos.common.packagescan.resource.Resource;
->>>>>>> ecd8ed81
 import com.alibaba.nacos.common.remote.ConnectionType;
 import com.alibaba.nacos.common.remote.client.RpcClient;
 import com.alibaba.nacos.common.remote.client.RpcClientStatus;
@@ -63,16 +60,13 @@
 import org.slf4j.Logger;
 import org.slf4j.LoggerFactory;
 
-<<<<<<< HEAD
 import java.util.Map;
 import java.util.Optional;
 import java.util.concurrent.ConcurrentHashMap;
 import java.util.concurrent.CountDownLatch;
-=======
 import java.util.Arrays;
 import java.util.Map;
 import java.util.Properties;
->>>>>>> ecd8ed81
 import java.util.concurrent.LinkedBlockingQueue;
 import java.util.concurrent.ThreadPoolExecutor;
 import java.util.concurrent.TimeUnit;
@@ -92,11 +86,11 @@
     
     private ThreadPoolExecutor grpcExecutor;
     
-    /**.
-     * Block to wait setup success response
+    /**
+     * Block to wait setup success response.
      */
     private final Map<String, RecAbilityContext> markForSetup = new ConcurrentHashMap<>();
-    
+
     @Override
     public ConnectionType getConnectionType() {
         return ConnectionType.GRPC;
@@ -108,9 +102,45 @@
      * @param name .
      */
     public GrpcClient(String name) {
-<<<<<<< HEAD
-        super(name);
-        
+        this(DefaultGrpcClientConfig.newBuilder().setName(name).build());
+    }
+
+    /**
+     * constructor.
+     *
+     * @param properties .
+     */
+    public GrpcClient(Properties properties) {
+        this(DefaultGrpcClientConfig.newBuilder().fromProperties(properties).build());
+    }
+    
+    /**
+     * constructor.
+     *
+     * @param clientConfig .
+     */
+    public GrpcClient(GrpcClientConfig clientConfig) {
+        super(clientConfig);
+        this.clientConfig = clientConfig;
+        initSetupHandler();
+    }
+    
+    /**
+     * constructor.
+     *
+     * @param clientConfig      .
+     * @param serverListFactory .
+     */
+    public GrpcClient(GrpcClientConfig clientConfig, ServerListFactory serverListFactory) {
+        super(clientConfig, serverListFactory);
+        this.clientConfig = clientConfig;
+        initSetupHandler();
+    }
+
+    /**
+     * setup handler.
+     */
+    private void initSetupHandler() {
         // register to handler setup request
         registerServerRequestHandler((request, connection) -> {
             // if finish setup
@@ -122,46 +152,13 @@
                     // set server abilities
                     context.connection.setAbilityTable(setupAckRequest.getAbilityTable());
                     // notify
-                    Optional.ofNullable(context.blocker)
-                        .orElse(new CountDownLatch(1))
+                    java.util.Optional.ofNullable(context.blocker)
+                            .orElse(new CountDownLatch(1))
                             .countDown();
                 }
             }
             return new SetupAckResponse();
         });
-=======
-        this(DefaultGrpcClientConfig.newBuilder().setName(name).build());
->>>>>>> ecd8ed81
-    }
-    
-    /**
-     * constructor.
-     *
-     * @param properties .
-     */
-    public GrpcClient(Properties properties) {
-        this(DefaultGrpcClientConfig.newBuilder().fromProperties(properties).build());
-    }
-    
-    /**
-     * constructor.
-     *
-     * @param clientConfig .
-     */
-    public GrpcClient(GrpcClientConfig clientConfig) {
-        super(clientConfig);
-        this.clientConfig = clientConfig;
-    }
-    
-    /**
-     * constructor.
-     *
-     * @param clientConfig      .
-     * @param serverListFactory .
-     */
-    public GrpcClient(GrpcClientConfig clientConfig, ServerListFactory serverListFactory) {
-        super(clientConfig, serverListFactory);
-        this.clientConfig = clientConfig;
     }
     
     /**
@@ -203,7 +200,7 @@
             grpcExecutor.shutdown();
         }
     }
-    
+
     /**
      * Create a stub using a channel.
      *
@@ -213,7 +210,7 @@
     private RequestGrpc.RequestFutureStub createNewChannelStub(ManagedChannel managedChannelTemp) {
         return RequestGrpc.newFutureStub(managedChannelTemp);
     }
-    
+
     /**
      * create a new channel with specific server address.
      *
@@ -232,7 +229,7 @@
                 .keepAliveTimeout(clientConfig.channelKeepAliveTimeout(), TimeUnit.MILLISECONDS);
         return managedChannelBuilder.build();
     }
-    
+
     /**
      * shutdown a  channel.
      *
@@ -388,12 +385,12 @@
                     shuntDownChannel(managedChannel);
                     return null;
                 }
-    
+
                 // submit ability table as soon as possible
                 // ability table will be null if server doesn't support ability table
                 ServerCheckResponse serverCheckResponse = (ServerCheckResponse) response;
                 connectionId = serverCheckResponse.getConnectionId();
-                
+
                 BiRequestStreamGrpc.BiRequestStreamStub biRequestStreamStub = BiRequestStreamGrpc.newStub(
                         newChannelStubTemp.getChannel());
                 GrpcConnection grpcConn = new GrpcConnection(serverInfo, grpcExecutor);
@@ -445,69 +442,67 @@
         }
         return null;
     }
-    
-<<<<<<< HEAD
+
     @Override
     protected void afterReset(ConnectResetRequest request) {
         RecAbilityContext context = markForSetup.remove(request.getConnectionId());
         if (context != null) {
             // remove and notify
-            Optional.ofNullable(context.blocker)
+            java.util.Optional.ofNullable(context.blocker)
                     .orElse(new CountDownLatch(1))
                     .countDown();
         }
     }
-    
-    /**.
-     * This is for receiving server abilities
+
+    /**
+     * This is for receiving server abilities.
      */
     class RecAbilityContext {
-        
-        /**.
-         * connection waiting for server abilities
+
+        /**
+         * connection waiting for server abilities.
          */
         private Connection connection;
-        
-        /**.
-         * way to block client
+
+        /**
+         * way to block client.
          */
         private CountDownLatch blocker;
-        
+
         public RecAbilityContext(Connection connection, CountDownLatch blocker) {
             this.connection = connection;
             this.blocker = blocker;
         }
-        
+
         public Connection getConnection() {
             return connection;
         }
-        
+
         public void setConnection(Connection connection) {
             this.connection = connection;
         }
-        
+
         public CountDownLatch getBlocker() {
             return blocker;
         }
-        
+
         public void setBlocker(CountDownLatch blocker) {
             this.blocker = blocker;
         }
     }
     
-=======
     private ManagedChannelBuilder buildChannel(String serverIp, int port, Optional<SslContext> sslContext) {
         if (sslContext.isPresent()) {
             return NettyChannelBuilder.forAddress(serverIp, port).negotiationType(NegotiationType.TLS)
                     .sslContext(sslContext.get());
-            
+
         } else {
             return ManagedChannelBuilder.forAddress(serverIp, port).usePlaintext();
         }
     }
-    
+
     private Optional<SslContext> buildSslContext() {
-        
+
         RpcClientTlsConfig tlsConfig = clientConfig.tlsConfig();
         if (!tlsConfig.getEnableTls()) {
             return Optional.absent();
@@ -517,7 +512,7 @@
             if (StringUtils.isNotBlank(tlsConfig.getSslProvider())) {
                 builder.sslProvider(TlsTypeResolve.getSslProvider(tlsConfig.getSslProvider()));
             }
-            
+
             if (StringUtils.isNotBlank(tlsConfig.getProtocols())) {
                 builder.protocols(tlsConfig.getProtocols().split(","));
             }
@@ -533,7 +528,7 @@
                 Resource resource = resourceLoader.getResource(tlsConfig.getTrustCollectionCertFile());
                 builder.trustManager(resource.getInputStream());
             }
-            
+
             if (tlsConfig.getMutualAuthEnable()) {
                 if (StringUtils.isBlank(tlsConfig.getCertChainFile()) || StringUtils.isBlank(
                         tlsConfig.getCertPrivateKey())) {
@@ -549,7 +544,6 @@
             throw new RuntimeException("Unable to build SslContext", e);
         }
     }
->>>>>>> ecd8ed81
 }
 
 
