--- conflicted
+++ resolved
@@ -28,11 +28,8 @@
 import com.fasterxml.jackson.databind.node.ArrayNode;
 import com.fasterxml.jackson.databind.node.ObjectNode;
 
-<<<<<<< HEAD
 import java.io.InputStream;
-=======
-import java.io.IOException;
->>>>>>> ea4a029c
+import java.io.IOException
 import java.lang.reflect.Type;
 
 /**
@@ -79,23 +76,22 @@
         }
     }
 
-<<<<<<< HEAD
+
 	public static <T> T toObj(InputStream inputStream, Class<T> tClass) throws Exception {
 	    return mapper.readValue(inputStream, tClass);
     }
 
 	public static <T> T toObj(String json, Class<T> cls) throws Exception {
 		return mapper.readValue(json, cls);
-	}
-=======
-    public static <T> T toObj(byte[] json, TypeReference<T> typeReference) {
+	  }
+
+  public static <T> T toObj(byte[] json, TypeReference<T> typeReference) {
         try {
             return toObj(StringUtils.newString4UTF8(json), typeReference);
         } catch (Exception e) {
             throw new NacosDeserializationException(e);
         }
     }
->>>>>>> ea4a029c
 
 	public static <T> T toObj(String json, Class<T> cls) {
         try {
