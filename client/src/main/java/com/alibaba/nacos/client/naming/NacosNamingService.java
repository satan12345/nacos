--- conflicted
+++ resolved
@@ -39,11 +39,8 @@
 import com.alibaba.nacos.client.naming.utils.CollectionUtils;
 import com.alibaba.nacos.client.naming.utils.InitUtils;
 import com.alibaba.nacos.client.naming.utils.UtilAndComs;
-<<<<<<< HEAD
+import com.alibaba.nacos.client.utils.PreInitUtils;
 import com.alibaba.nacos.client.naming.selector.NamingSelectorFactory;
-=======
-import com.alibaba.nacos.client.utils.PreInitUtils;
->>>>>>> 04f9b86e
 import com.alibaba.nacos.client.utils.ValidatorUtils;
 import com.alibaba.nacos.common.notify.NotifyCenter;
 import com.alibaba.nacos.common.utils.JacksonUtils;
@@ -55,11 +52,8 @@
 import java.util.Properties;
 import java.util.UUID;
 
-<<<<<<< HEAD
+import static com.alibaba.nacos.client.utils.LogUtils.NAMING_LOGGER;
 import static com.alibaba.nacos.client.naming.selector.NamingSelectorFactory.getUniqueClusterString;
-=======
-import static com.alibaba.nacos.client.utils.LogUtils.NAMING_LOGGER;
->>>>>>> 04f9b86e
 
 /**
  * Nacos Naming Service.
@@ -404,23 +398,8 @@
     @Override
     public Instance selectOneHealthyInstance(String serviceName, String groupName, List<String> clusters,
             boolean subscribe) throws NacosException {
-<<<<<<< HEAD
-        String clusterString = StringUtils.join(clusters, ",");
-        if (subscribe) {
-            ServiceInfo serviceInfo = serviceInfoHolder.getServiceInfo(serviceName, groupName, clusterString);
-            if (null == serviceInfo) {
-                serviceInfo = clientProxy.subscribe(serviceName, groupName, clusterString);
-            }
-            return Balancer.RandomByWeight.selectHost(serviceInfo);
-        } else {
-            ServiceInfo serviceInfo = clientProxy.queryInstancesOfService(serviceName, groupName, clusterString, 0,
-                    false);
-            return Balancer.RandomByWeight.selectHost(serviceInfo);
-        }
-=======
         ServiceInfo serviceInfo = getServiceInfo(serviceName, groupName, clusters, subscribe);
         return Balancer.RandomByWeight.selectHost(serviceInfo);
->>>>>>> 04f9b86e
     }
     
     @Override
@@ -549,27 +528,6 @@
         serviceInfoHolder.shutdown();
         clientProxy.shutdown();
         NotifyCenter.deregisterSubscriber(changeNotifier);
-<<<<<<< HEAD
-    }
-    
-    private void notifyIfSubscribed(String serviceName, String groupName, NamingSelectorWrapper wrapper) {
-        if (changeNotifier.isSubscribed(groupName, serviceName)) {
-            ServiceInfo serviceInfo = serviceInfoHolder.getServiceInfo(serviceName, groupName, Constants.NULL);
-            InstancesChangeEvent event = transferToEvent(serviceInfo);
-            wrapper.notifyListener(event);
-        }
-    }
-    
-    private InstancesChangeEvent transferToEvent(ServiceInfo serviceInfo) {
-        if (serviceInfo == null) {
-            return null;
-        }
-        InstancesDiff diff = new InstancesDiff();
-        diff.setAddedInstances(serviceInfo.getHosts());
-        return new InstancesChangeEvent(notifierEventScope, serviceInfo.getName(), serviceInfo.getGroupName(),
-                serviceInfo.getClusters(), serviceInfo.getHosts(), diff);
-=======
-        
     }
     
     private void batchCheckAndStripGroupNamePrefix(List<Instance> instances, String groupName) throws NacosException {
@@ -584,10 +542,28 @@
             String groupNameOfInstance = NamingUtils.getGroupName(serviceName);
             if (!groupName.equals(groupNameOfInstance)) {
                 throw new NacosException(NacosException.CLIENT_INVALID_PARAM, String.format(
-                    "wrong group name prefix of instance service name! it should be: %s, Instance: %s", groupName, instance));
+                        "wrong group name prefix of instance service name! it should be: %s, Instance: %s", groupName,
+                        instance));
             }
             instance.setServiceName(NamingUtils.getServiceName(serviceName));
         }
->>>>>>> 04f9b86e
+    }
+    
+    private void notifyIfSubscribed(String serviceName, String groupName, NamingSelectorWrapper wrapper) {
+        if (changeNotifier.isSubscribed(groupName, serviceName)) {
+            ServiceInfo serviceInfo = serviceInfoHolder.getServiceInfo(serviceName, groupName, Constants.NULL);
+            InstancesChangeEvent event = transferToEvent(serviceInfo);
+            wrapper.notifyListener(event);
+        }
+    }
+    
+    private InstancesChangeEvent transferToEvent(ServiceInfo serviceInfo) {
+        if (serviceInfo == null) {
+            return null;
+        }
+        InstancesDiff diff = new InstancesDiff();
+        diff.setAddedInstances(serviceInfo.getHosts());
+        return new InstancesChangeEvent(notifierEventScope, serviceInfo.getName(), serviceInfo.getGroupName(),
+                serviceInfo.getClusters(), serviceInfo.getHosts(), diff);
     }
 }