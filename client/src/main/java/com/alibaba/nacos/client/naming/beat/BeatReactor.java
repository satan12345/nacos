/*
 * Copyright 1999-2018 Alibaba Group Holding Ltd.
 *
 * Licensed under the Apache License, Version 2.0 (the "License");
 * you may not use this file except in compliance with the License.
 * You may obtain a copy of the License at
 *
 *      http://www.apache.org/licenses/LICENSE-2.0
 *
 * Unless required by applicable law or agreed to in writing, software
 * distributed under the License is distributed on an "AS IS" BASIS,
 * WITHOUT WARRANTIES OR CONDITIONS OF ANY KIND, either express or implied.
 * See the License for the specific language governing permissions and
 * limitations under the License.
 */
package com.alibaba.nacos.client.naming.beat;

import com.alibaba.nacos.api.common.Constants;
import com.alibaba.nacos.client.monitor.MetricsMonitor;
import com.alibaba.nacos.client.naming.net.NamingProxy;
import com.alibaba.nacos.client.naming.utils.UtilAndComs;

import java.util.Map;
import java.util.concurrent.*;

import static com.alibaba.nacos.client.utils.LogUtils.NAMING_LOGGER;

/**
 * @author harold
 */
public class BeatReactor {

    private ScheduledExecutorService executorService;

    private volatile long clientBeatInterval = 5 * 1000;

    private NamingProxy serverProxy;

    public final Map<String, BeatInfo> dom2Beat = new ConcurrentHashMap<String, BeatInfo>();

    public BeatReactor(NamingProxy serverProxy) {
        this(serverProxy, UtilAndComs.DEFAULT_CLIENT_BEAT_THREAD_COUNT);
    }

    public BeatReactor(NamingProxy serverProxy, int threadCount) {
        this.serverProxy = serverProxy;

        executorService = new ScheduledThreadPoolExecutor(threadCount, new ThreadFactory() {
            @Override
            public Thread newThread(Runnable r) {
                Thread thread = new Thread(r);
                thread.setDaemon(true);
                thread.setName("com.alibaba.nacos.naming.beat.sender");
                return thread;
            }
        });

        executorService.schedule(new BeatProcessor(), 0, TimeUnit.MILLISECONDS);
    }

<<<<<<< HEAD
    public void addBeatInfo(String serviceName, String groupName, BeatInfo beatInfo) {
        LogUtils.LOG.info("BEAT", "adding beat: {} to beat map.", beatInfo);
        dom2Beat.put(buildKey(serviceName, groupName, beatInfo.getIp(), beatInfo.getPort()), beatInfo);
        MetricsMonitor.getDom2BeatSizeMonitor().set(dom2Beat.size());
    }

    public void removeBeatInfo(String serviceName, String groupName, String ip, int port) {
        LogUtils.LOG.info("BEAT", "removing beat: {}:{}:{} from beat map.", serviceName, ip, port);
        dom2Beat.remove(buildKey(serviceName, groupName, ip, port));
=======
    public void addBeatInfo(String dom, BeatInfo beatInfo) {
        NAMING_LOGGER.info("BEAT", "adding beat: {} to beat map.", beatInfo);
        dom2Beat.put(buildKey(dom, beatInfo.getIp(), beatInfo.getPort()), beatInfo);
        MetricsMonitor.getDom2BeatSizeMonitor().set(dom2Beat.size());
    }

    public void removeBeatInfo(String dom, String ip, int port) {
        NAMING_LOGGER.info("BEAT", "removing beat: {}:{}:{} from beat map.", dom, ip, port);
        dom2Beat.remove(buildKey(dom, ip, port));
>>>>>>> 5580a95c
        MetricsMonitor.getDom2BeatSizeMonitor().set(dom2Beat.size());
    }

    public String buildKey(String serviceName, String groupName, String ip, int port) {
        return serviceName + Constants.NAMING_INSTANCE_ID_SPLITTER + groupName + Constants.NAMING_INSTANCE_ID_SPLITTER
            + ip + Constants.NAMING_INSTANCE_ID_SPLITTER + port;
    }

    class BeatProcessor implements Runnable {

        @Override
        public void run() {
            try {
                for (Map.Entry<String, BeatInfo> entry : dom2Beat.entrySet()) {
                    BeatInfo beatInfo = entry.getValue();
                    if (beatInfo.isScheduled()) {
                        continue;
                    }
                    beatInfo.setScheduled(true);
                    executorService.schedule(new BeatTask(beatInfo), 0, TimeUnit.MILLISECONDS);
                }
            } catch (Exception e) {
                NAMING_LOGGER.error("CLIENT-BEAT", "Exception while scheduling beat.", e);
            } finally {
                executorService.schedule(this, clientBeatInterval, TimeUnit.MILLISECONDS);
            }
        }
    }

    class BeatTask implements Runnable {

        BeatInfo beatInfo;

        public BeatTask(BeatInfo beatInfo) {
            this.beatInfo = beatInfo;
        }

        @Override
        public void run() {
            long result = serverProxy.sendBeat(beatInfo);
            beatInfo.setScheduled(false);
            if (result > 0) {
                clientBeatInterval = result;
            }
        }
    }
}<|MERGE_RESOLUTION|>--- conflicted
+++ resolved
@@ -58,17 +58,6 @@
         executorService.schedule(new BeatProcessor(), 0, TimeUnit.MILLISECONDS);
     }
 
-<<<<<<< HEAD
-    public void addBeatInfo(String serviceName, String groupName, BeatInfo beatInfo) {
-        LogUtils.LOG.info("BEAT", "adding beat: {} to beat map.", beatInfo);
-        dom2Beat.put(buildKey(serviceName, groupName, beatInfo.getIp(), beatInfo.getPort()), beatInfo);
-        MetricsMonitor.getDom2BeatSizeMonitor().set(dom2Beat.size());
-    }
-
-    public void removeBeatInfo(String serviceName, String groupName, String ip, int port) {
-        LogUtils.LOG.info("BEAT", "removing beat: {}:{}:{} from beat map.", serviceName, ip, port);
-        dom2Beat.remove(buildKey(serviceName, groupName, ip, port));
-=======
     public void addBeatInfo(String dom, BeatInfo beatInfo) {
         NAMING_LOGGER.info("BEAT", "adding beat: {} to beat map.", beatInfo);
         dom2Beat.put(buildKey(dom, beatInfo.getIp(), beatInfo.getPort()), beatInfo);
@@ -78,7 +67,6 @@
     public void removeBeatInfo(String dom, String ip, int port) {
         NAMING_LOGGER.info("BEAT", "removing beat: {}:{}:{} from beat map.", dom, ip, port);
         dom2Beat.remove(buildKey(dom, ip, port));
->>>>>>> 5580a95c
         MetricsMonitor.getDom2BeatSizeMonitor().set(dom2Beat.size());
     }
 
