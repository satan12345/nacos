/*
 *
 * Copyright 1999-2018 Alibaba Group Holding Ltd.
 *
 * Licensed under the Apache License, Version 2.0 (the "License");
 * you may not use this file except in compliance with the License.
 * You may obtain a copy of the License at
 *
 *      http://www.apache.org/licenses/LICENSE-2.0
 *
 * Unless required by applicable law or agreed to in writing, software
 * distributed under the License is distributed on an "AS IS" BASIS,
 * WITHOUT WARRANTIES OR CONDITIONS OF ANY KIND, either express or implied.
 * See the License for the specific language governing permissions and
 * limitations under the License.
 *
 */

package com.alibaba.nacos.client.naming;

import com.alibaba.nacos.api.PropertyKeyConst;
import com.alibaba.nacos.api.common.Constants;
import com.alibaba.nacos.api.exception.NacosException;
import com.alibaba.nacos.api.naming.listener.EventListener;
import com.alibaba.nacos.api.naming.pojo.Instance;
import com.alibaba.nacos.api.naming.pojo.ServiceInfo;
import com.alibaba.nacos.api.selector.AbstractSelector;
import com.alibaba.nacos.client.naming.cache.ServiceInfoHolder;
import com.alibaba.nacos.client.naming.event.InstancesChangeEvent;
import com.alibaba.nacos.client.naming.event.InstancesChangeNotifier;
import com.alibaba.nacos.client.naming.remote.NamingClientProxy;
import com.alibaba.nacos.client.naming.remote.http.NamingHttpClientProxy;
import com.alibaba.nacos.client.naming.selector.NamingSelectorWrapper;
import com.alibaba.nacos.client.naming.utils.CollectionUtils;
<<<<<<< HEAD
import com.alibaba.nacos.client.naming.selector.NamingSelectorFactory;
import org.junit.Assert;
import org.junit.Before;
import org.junit.Rule;
import org.junit.Test;
import org.junit.rules.ExpectedException;
=======
import com.alibaba.nacos.client.naming.utils.UtilAndComs;
import org.junit.jupiter.api.AfterEach;
import org.junit.jupiter.api.BeforeEach;
import org.junit.jupiter.api.Test;
import org.junit.jupiter.api.extension.ExtendWith;
import org.mockito.Mock;
import org.mockito.junit.jupiter.MockitoExtension;
>>>>>>> 04f9b86e

import java.lang.reflect.Field;
import java.util.ArrayList;
import java.util.Arrays;
import java.util.Collections;
import java.util.List;
import java.util.Properties;

<<<<<<< HEAD
import static com.alibaba.nacos.client.naming.selector.NamingSelectorFactory.getUniqueClusterString;
=======
import static org.junit.jupiter.api.Assertions.assertEquals;
import static org.junit.jupiter.api.Assertions.assertSame;
import static org.junit.jupiter.api.Assertions.assertThrows;
import static org.junit.jupiter.api.Assertions.assertTrue;
>>>>>>> 04f9b86e
import static org.mockito.ArgumentMatchers.anyBoolean;
import static org.mockito.ArgumentMatchers.anyString;
import static org.mockito.ArgumentMatchers.argThat;
import static org.mockito.ArgumentMatchers.eq;
import static org.mockito.Mockito.doReturn;
import static org.mockito.Mockito.never;
import static org.mockito.Mockito.times;
import static org.mockito.Mockito.verify;
import static org.mockito.Mockito.when;

@ExtendWith(MockitoExtension.class)
class NacosNamingServiceTest {
    
    @Mock
    private NamingClientProxy proxy;
    
    @Mock
    private InstancesChangeNotifier changeNotifier;
    
    @Mock
    private ServiceInfoHolder serviceInfoHolder;
    
    private NacosNamingService client;
    
    @BeforeEach
    void before() throws NoSuchFieldException, NacosException, IllegalAccessException {
        Properties prop = new Properties();
        prop.setProperty("serverAddr", "localhost");
        prop.put(PropertyKeyConst.NAMESPACE, "test");
        client = new NacosNamingService(prop);
        injectMocks(client);
    }
    
    @AfterEach
    void tearDown() throws NacosException {
        client.shutDown();
    }
    
    private void injectMocks(NacosNamingService client) throws NoSuchFieldException, IllegalAccessException {
        // inject proxy
        Field serverProxyField = NacosNamingService.class.getDeclaredField("clientProxy");
        serverProxyField.setAccessible(true);
        try {
            ((NamingHttpClientProxy) serverProxyField.get(client)).shutdown();
        } catch (Throwable ignored) {
        }
        serverProxyField.set(client, proxy);
        
        // inject notifier
        doReturn(InstancesChangeEvent.class).when(changeNotifier).subscribeType();
        Field changeNotifierField = NacosNamingService.class.getDeclaredField("changeNotifier");
        changeNotifierField.setAccessible(true);
        changeNotifierField.set(client, changeNotifier);
        
        // inject service info holder
        Field serviceInfoHolderField = NacosNamingService.class.getDeclaredField("serviceInfoHolder");
        serviceInfoHolderField.setAccessible(true);
        try {
            ((ServiceInfoHolder) serviceInfoHolderField.get(client)).shutdown();
        } catch (Throwable ignored) {
        }
        serviceInfoHolderField.set(client, serviceInfoHolder);
    }
    
    @Test
    void testRegisterInstance1() throws NacosException {
        //given
        String serviceName = "service1";
        String ip = "1.1.1.1";
        int port = 10000;
        //when
        client.registerInstance(serviceName, ip, port);
        //then
        verify(proxy, times(1)).registerService(eq(serviceName), eq(Constants.DEFAULT_GROUP),
                argThat(instance -> instance.getIp().equals(ip) && instance.getPort() == port
                        && Math.abs(instance.getWeight() - 1.0) < 0.01f && instance.getClusterName()
                        .equals(Constants.DEFAULT_CLUSTER_NAME)));
    }
    
    @Test
    void testBatchRegisterInstance() throws NacosException {
        Instance instance = new Instance();
        String serviceName = "service1";
        String ip = "1.1.1.1";
        int port = 10000;
        instance.setServiceName(serviceName);
        instance.setEphemeral(true);
        instance.setPort(port);
        instance.setIp(ip);
        List<Instance> instanceList = new ArrayList<>();
        instanceList.add(instance);
        //when
        client.batchRegisterInstance(serviceName, Constants.DEFAULT_GROUP, instanceList);
        //then
        verify(proxy, times(1)).batchRegisterService(eq(serviceName), eq(Constants.DEFAULT_GROUP),
                argThat(instances -> CollectionUtils.isEqualCollection(instanceList, instances)));
    }
    
    @Test
    void testBatchRegisterInstanceWithGroupNamePrefix() throws NacosException {
        Instance instance = new Instance();
        String serviceName = "service1";
        String ip = "1.1.1.1";
        int port = 10000;
        instance.setServiceName(Constants.DEFAULT_GROUP + "@@" + serviceName);
        instance.setEphemeral(true);
        instance.setPort(port);
        instance.setIp(ip);
        List<Instance> instanceList = new ArrayList<>();
        instanceList.add(instance);
        //when
        client.batchRegisterInstance(serviceName, Constants.DEFAULT_GROUP, instanceList);
        //then
        verify(proxy, times(1)).batchRegisterService(eq(serviceName), eq(Constants.DEFAULT_GROUP),
                argThat(instances -> CollectionUtils.isEqualCollection(instanceList, instances)));
    }
    
    @Test
    void testBatchRegisterInstanceWithWrongGroupNamePrefix() throws NacosException {
        Instance instance = new Instance();
        String serviceName = "service1";
        String ip = "1.1.1.1";
        int port = 10000;
        instance.setServiceName("WrongGroup" + "@@" + serviceName);
        instance.setEphemeral(true);
        instance.setPort(port);
        instance.setIp(ip);
        List<Instance> instanceList = new ArrayList<>();
        instanceList.add(instance);
        //when
        try {
            client.batchRegisterInstance(serviceName, Constants.DEFAULT_GROUP, instanceList);
        } catch (Exception e) {
            assertTrue(e instanceof NacosException);
            assertTrue(e.getMessage().contains("wrong group name prefix of instance service name"));
        }
    }
    
    @Test
    void testBatchDeRegisterInstance() throws NacosException {
        Instance instance = new Instance();
        String serviceName = "service1";
        String ip = "1.1.1.1";
        int port = 10000;
        instance.setServiceName(serviceName);
        instance.setEphemeral(true);
        instance.setPort(port);
        instance.setIp(ip);
        List<Instance> instanceList = new ArrayList<>();
        instanceList.add(instance);
        //when
        try {
            client.batchDeregisterInstance(serviceName, Constants.DEFAULT_GROUP, instanceList);
        } catch (Exception e) {
            assertTrue(e instanceof NacosException);
            assertTrue(e.getMessage().contains("not found"));
        }
    }
    
    @Test
    void testRegisterInstance2() throws NacosException {
        //given
        String serviceName = "service1";
        String groupName = "group1";
        String ip = "1.1.1.1";
        int port = 10000;
        //when
        client.registerInstance(serviceName, groupName, ip, port);
        //then
        verify(proxy, times(1)).registerService(eq(serviceName), eq(groupName),
                argThat(instance -> instance.getIp().equals(ip) && instance.getPort() == port
                        && Math.abs(instance.getWeight() - 1.0) < 0.01f && instance.getClusterName()
                        .equals(Constants.DEFAULT_CLUSTER_NAME)));
    }
    
    @Test
    void testRegisterInstance3() throws NacosException {
        //given
        String serviceName = "service1";
        String clusterName = "cluster1";
        String ip = "1.1.1.1";
        int port = 10000;
        //when
        client.registerInstance(serviceName, ip, port, clusterName);
        //then
        verify(proxy, times(1)).registerService(eq(serviceName), eq(Constants.DEFAULT_GROUP),
                argThat(instance -> instance.getIp().equals(ip) && instance.getPort() == port
                        && Math.abs(instance.getWeight() - 1.0) < 0.01f && instance.getClusterName()
                        .equals(clusterName)));
    }
    
    @Test
    void testRegisterInstance4() throws NacosException {
        //given
        String serviceName = "service1";
        String groupName = "group1";
        String clusterName = "cluster1";
        String ip = "1.1.1.1";
        int port = 10000;
        //when
        client.registerInstance(serviceName, groupName, ip, port, clusterName);
        //then
        verify(proxy, times(1)).registerService(eq(serviceName), eq(groupName),
                argThat(instance -> instance.getIp().equals(ip) && instance.getPort() == port
                        && Math.abs(instance.getWeight() - 1.0) < 0.01f && instance.getClusterName()
                        .equals(clusterName)));
    }
    
    @Test
    void testRegisterInstance5() throws NacosException {
        //given
        String serviceName = "service1";
        Instance instance = new Instance();
        //when
        client.registerInstance(serviceName, instance);
        //then
        verify(proxy, times(1)).registerService(serviceName, Constants.DEFAULT_GROUP, instance);
    }
    
    @Test
    void testRegisterInstance6() throws NacosException {
        //given
        String serviceName = "service1";
        String groupName = "group1";
        Instance instance = new Instance();
        //when
        client.registerInstance(serviceName, groupName, instance);
        //then
        verify(proxy, times(1)).registerService(serviceName, groupName, instance);
    }
    
    @Test
    void testRegisterInstance7() throws NacosException {
        Throwable exception = assertThrows(NacosException.class, () -> {
            
            //given
            String serviceName = "service1";
            String groupName = "group1";
            Instance instance = new Instance();
            instance.setClusterName("cluster1,cluster2");
            //when
            client.registerInstance(serviceName, groupName, instance);
        });
        assertTrue(exception.getMessage().contains(
                "Instance 'clusterName' should be characters with only 0-9a-zA-Z-. (current: cluster1,cluster2)"));
    }
    
    @Test
    void testDeregisterInstance1() throws NacosException {
        //given
        String serviceName = "service1";
        String ip = "1.1.1.1";
        int port = 10000;
        //when
        client.deregisterInstance(serviceName, ip, port);
        //then
        verify(proxy, times(1)).deregisterService(eq(serviceName), eq(Constants.DEFAULT_GROUP),
                argThat(instance -> instance.getIp().equals(ip) && instance.getPort() == port
                        && Math.abs(instance.getWeight() - 1.0) < 0.01f && instance.getClusterName()
                        .equals(Constants.DEFAULT_CLUSTER_NAME)));
    }
    
    @Test
    void testDeregisterInstance2() throws NacosException {
        //given
        String serviceName = "service1";
        String groupName = "group1";
        String ip = "1.1.1.1";
        int port = 10000;
        //when
        client.deregisterInstance(serviceName, groupName, ip, port);
        //then
        verify(proxy, times(1)).deregisterService(eq(serviceName), eq(groupName),
                argThat(instance -> instance.getIp().equals(ip) && instance.getPort() == port
                        && Math.abs(instance.getWeight() - 1.0) < 0.01f && instance.getClusterName()
                        .equals(Constants.DEFAULT_CLUSTER_NAME)));
    }
    
    @Test
    void testDeregisterInstance3() throws NacosException {
        //given
        String serviceName = "service1";
        String clusterName = "cluster1";
        String ip = "1.1.1.1";
        int port = 10000;
        //when
        client.deregisterInstance(serviceName, ip, port, clusterName);
        //then
        verify(proxy, times(1)).deregisterService(eq(serviceName), eq(Constants.DEFAULT_GROUP),
                argThat(instance -> instance.getIp().equals(ip) && instance.getPort() == port
                        && Math.abs(instance.getWeight() - 1.0) < 0.01f && instance.getClusterName()
                        .equals(clusterName)));
    }
    
    @Test
    void testDeregisterInstance4() throws NacosException {
        //given
        String serviceName = "service1";
        String groupName = "group1";
        String clusterName = "cluster1";
        String ip = "1.1.1.1";
        int port = 10000;
        //when
        client.deregisterInstance(serviceName, groupName, ip, port, clusterName);
        //then
        verify(proxy, times(1)).deregisterService(eq(serviceName), eq(groupName),
                argThat(instance -> instance.getIp().equals(ip) && instance.getPort() == port
                        && Math.abs(instance.getWeight() - 1.0) < 0.01f && instance.getClusterName()
                        .equals(clusterName)));
    }
    
    @Test
    void testDeregisterInstance5() throws NacosException {
        //given
        String serviceName = "service1";
        Instance instance = new Instance();
        //when
        client.deregisterInstance(serviceName, instance);
        //then
        verify(proxy, times(1)).deregisterService(serviceName, Constants.DEFAULT_GROUP, instance);
    }
    
    @Test
    void testDeregisterInstance6() throws NacosException {
        //given
        String serviceName = "service1";
        String groupName = "group1";
        Instance instance = new Instance();
        //when
        client.deregisterInstance(serviceName, groupName, instance);
        //then
        verify(proxy, times(1)).deregisterService(serviceName, groupName, instance);
    }
    
    @Test
    void testGetAllInstances1() throws NacosException {
        //given
        String serviceName = "service1";
        //when
        client.getAllInstances(serviceName);
        //then
        verify(proxy, times(1)).subscribe(serviceName, Constants.DEFAULT_GROUP, "");
    }
    
    @Test
    void testGetAllInstances2() throws NacosException {
        //given
        String serviceName = "service1";
        String groupName = "group1";
        //when
        client.getAllInstances(serviceName, groupName);
        //then
        verify(proxy, times(1)).subscribe(serviceName, groupName, "");
    }
    
    @Test
    void testGetAllInstances3() throws NacosException {
        //given
        String serviceName = "service1";
        //when
        client.getAllInstances(serviceName, false);
        //then
        verify(proxy, times(1)).queryInstancesOfService(serviceName, Constants.DEFAULT_GROUP, "", false);
    }
    
    @Test
    void testGetAllInstances4() throws NacosException {
        //given
        String serviceName = "service1";
        String groupName = "group1";
        //when
        client.getAllInstances(serviceName, groupName, false);
        //then
        verify(proxy, times(1)).queryInstancesOfService(serviceName, groupName, "", false);
        
    }
    
    @Test
    void testGetAllInstances5() throws NacosException {
        //given
        String serviceName = "service1";
        List<String> clusterList = Arrays.asList("cluster1", "cluster2");
        //when
        client.getAllInstances(serviceName, clusterList);
        //then
        verify(proxy, times(1)).subscribe(serviceName, Constants.DEFAULT_GROUP, "cluster1,cluster2");
    }
    
    @Test
    void testGetAllInstances6() throws NacosException {
        //given
        String serviceName = "service1";
        String groupName = "group1";
        List<String> clusterList = Arrays.asList("cluster1", "cluster2");
        //when
        client.getAllInstances(serviceName, groupName, clusterList);
        //then
        verify(proxy, times(1)).subscribe(serviceName, groupName, "cluster1,cluster2");
        
    }
    
    @Test
    void testGetAllInstances7() throws NacosException {
        //given
        String serviceName = "service1";
        List<String> clusterList = Arrays.asList("cluster1", "cluster2");
        //when
        client.getAllInstances(serviceName, clusterList, false);
        //then
        verify(proxy, times(1)).queryInstancesOfService(serviceName, Constants.DEFAULT_GROUP, "cluster1,cluster2",
                false);
    }
    
    @Test
    void testGetAllInstances8() throws NacosException {
        //given
        String serviceName = "service1";
        String groupName = "group1";
        List<String> clusterList = Arrays.asList("cluster1", "cluster2");
        //when
        client.getAllInstances(serviceName, groupName, clusterList, false);
        //then
        verify(proxy, times(1)).queryInstancesOfService(serviceName, groupName, "cluster1,cluster2", false);
    }
    
    @Test
    void testGetAllInstanceFromFailover() throws NacosException {
        when(serviceInfoHolder.isFailoverSwitch()).thenReturn(true);
        ServiceInfo serviceInfo = new ServiceInfo("group1@@service1");
        serviceInfo.setHosts(Collections.singletonList(new Instance()));
        when(serviceInfoHolder.getFailoverServiceInfo(anyString(), anyString(), anyString())).thenReturn(serviceInfo);
        List<Instance> actual = client.getAllInstances("service1", "group1", false);
        verify(proxy, never()).queryInstancesOfService(anyString(), anyString(), anyString(), anyBoolean());
        assertEquals(1, actual.size());
        assertEquals(new Instance(), actual.get(0));
    }
    
    @Test
    void testGetAllInstanceFromFailoverEmpty() throws NacosException {
        when(serviceInfoHolder.isFailoverSwitch()).thenReturn(true);
        ServiceInfo serviceInfo = new ServiceInfo("group1@@service1");
        when(serviceInfoHolder.getFailoverServiceInfo(anyString(), anyString(), anyString())).thenReturn(serviceInfo);
        List<Instance> actual = client.getAllInstances("service1", "group1", false);
        verify(proxy).queryInstancesOfService(anyString(), anyString(), anyString(), anyBoolean());
        assertEquals(0, actual.size());
    }
    
    @Test
    void testSelectInstances1() throws NacosException {
        //given
        String serviceName = "service1";
        //when
        client.selectInstances(serviceName, true);
        //then
        verify(proxy, times(1)).subscribe(serviceName, Constants.DEFAULT_GROUP, "");
    }
    
    @Test
    void testSelectInstances2() throws NacosException {
        //given
        String serviceName = "service1";
        String groupName = "group1";
        //when
        client.selectInstances(serviceName, groupName, true);
        //then
        verify(proxy, times(1)).subscribe(serviceName, groupName, "");
    }
    
    @Test
    void testSelectInstances3() throws NacosException {
        //given
        String serviceName = "service1";
        //when
        client.selectInstances(serviceName, true, false);
        //then
        verify(proxy, times(1)).queryInstancesOfService(serviceName, Constants.DEFAULT_GROUP, "", false);
    }
    
    @Test
    void testSelectInstances4() throws NacosException {
        //given
        String serviceName = "service1";
        String groupName = "group1";
        //when
        client.selectInstances(serviceName, groupName, true, false);
        //then
        verify(proxy, times(1)).queryInstancesOfService(serviceName, groupName, "", false);
        
    }
    
    @Test
    void testSelectInstances5() throws NacosException {
        //given
        String serviceName = "service1";
        List<String> clusterList = Arrays.asList("cluster1", "cluster2");
        //when
        client.selectInstances(serviceName, clusterList, true);
        //then
        verify(proxy, times(1)).subscribe(serviceName, Constants.DEFAULT_GROUP, "cluster1,cluster2");
    }
    
    @Test
    void testSelectInstances6() throws NacosException {
        //given
        String serviceName = "service1";
        String groupName = "group1";
        List<String> clusterList = Arrays.asList("cluster1", "cluster2");
        //when
        client.selectInstances(serviceName, groupName, clusterList, true);
        //then
        verify(proxy, times(1)).subscribe(serviceName, groupName, "cluster1,cluster2");
        
    }
    
    @Test
    void testSelectInstances7() throws NacosException {
        //given
        String serviceName = "service1";
        List<String> clusterList = Arrays.asList("cluster1", "cluster2");
        //when
        client.selectInstances(serviceName, clusterList, true, false);
        //then
        verify(proxy, times(1)).queryInstancesOfService(serviceName, Constants.DEFAULT_GROUP, "cluster1,cluster2",
                false);
    }
    
    @Test
    void testSelectInstances8() throws NacosException {
        //given
        String serviceName = "service1";
        String groupName = "group1";
        List<String> clusterList = Arrays.asList("cluster1", "cluster2");
        //when
        client.selectInstances(serviceName, groupName, clusterList, true, false);
        //then
        verify(proxy, times(1)).queryInstancesOfService(serviceName, groupName, "cluster1,cluster2", false);
    }
    
    @Test
    void testSelectInstancesWithHealthyFlag() throws NacosException {
        //given
        Instance healthyInstance = new Instance();
        healthyInstance.setHealthy(true);
        
        Instance instance1 = new Instance();
        instance1.setHealthy(false);
        
        Instance instance2 = new Instance();
        instance2.setHealthy(true);
        instance2.setEnabled(false);
        Instance instance3 = new Instance();
        instance3.setHealthy(true);
        instance3.setWeight(0.0);
        
        List<Instance> hosts = new ArrayList<>();
        hosts.add(healthyInstance);
        hosts.add(instance1);
        hosts.add(instance2);
        hosts.add(instance3);
        
        ServiceInfo info = new ServiceInfo();
        info.setHosts(hosts);
        String serviceName = "service1";
        String groupName = "group1";
        List<String> clusterList = Arrays.asList("cluster1", "cluster2");
        when(proxy.queryInstancesOfService(serviceName, groupName, "cluster1,cluster2", false)).thenReturn(info);
        
        //when
        List<Instance> instances = client.selectInstances(serviceName, groupName, clusterList, true, false);
        //then
        assertEquals(1, instances.size());
        assertSame(healthyInstance, instances.get(0));
    }
    
    @Test
    void testSelectOneHealthyInstance1() throws NacosException {
        //given
        Instance healthyInstance = new Instance();
        healthyInstance.setIp("1.1.1.1");
        healthyInstance.setPort(1000);
        List<Instance> hosts = new ArrayList<>();
        hosts.add(healthyInstance);
        ServiceInfo infoWithHealthyInstance = new ServiceInfo();
        infoWithHealthyInstance.setHosts(hosts);
        when(proxy.subscribe(anyString(), anyString(), anyString())).thenReturn(infoWithHealthyInstance);
        
        String serviceName = "service1";
        //when
        client.selectOneHealthyInstance(serviceName);
        //then
        verify(proxy, times(1)).subscribe(serviceName, Constants.DEFAULT_GROUP, "");
    }
    
    @Test
    void testSelectOneHealthyInstance2() throws NacosException {
        //given
        Instance healthyInstance = new Instance();
        healthyInstance.setIp("1.1.1.1");
        healthyInstance.setPort(1000);
        List<Instance> hosts = new ArrayList<>();
        hosts.add(healthyInstance);
        ServiceInfo infoWithHealthyInstance = new ServiceInfo();
        infoWithHealthyInstance.setHosts(hosts);
        when(proxy.subscribe(anyString(), anyString(), anyString())).thenReturn(infoWithHealthyInstance);
        
        String serviceName = "service1";
        String groupName = "group1";
        //when
        client.selectOneHealthyInstance(serviceName, groupName);
        //then
        verify(proxy, times(1)).subscribe(serviceName, groupName, "");
    }
    
    @Test
    void testSelectOneHealthyInstance3() throws NacosException {
        //given
        Instance healthyInstance = new Instance();
        healthyInstance.setIp("1.1.1.1");
        healthyInstance.setPort(1000);
        List<Instance> hosts = new ArrayList<>();
        hosts.add(healthyInstance);
        ServiceInfo infoWithHealthyInstance = new ServiceInfo();
        infoWithHealthyInstance.setHosts(hosts);
        when(proxy.queryInstancesOfService(anyString(), anyString(), anyString(), anyBoolean())).thenReturn(
                infoWithHealthyInstance);
        
        String serviceName = "service1";
        //when
        client.selectOneHealthyInstance(serviceName, false);
        //then
        verify(proxy, times(1)).queryInstancesOfService(serviceName, Constants.DEFAULT_GROUP, "", false);
    }
    
    @Test
    void testSelectOneHealthyInstance4() throws NacosException {
        //given
        Instance healthyInstance = new Instance();
        healthyInstance.setIp("1.1.1.1");
        healthyInstance.setPort(1000);
        List<Instance> hosts = new ArrayList<>();
        hosts.add(healthyInstance);
        ServiceInfo infoWithHealthyInstance = new ServiceInfo();
        infoWithHealthyInstance.setHosts(hosts);
        when(proxy.queryInstancesOfService(anyString(), anyString(), anyString(), anyBoolean())).thenReturn(
                infoWithHealthyInstance);
        
        String serviceName = "service1";
        String groupName = "group1";
        //when
        client.selectOneHealthyInstance(serviceName, groupName, false);
        //then
        verify(proxy, times(1)).queryInstancesOfService(serviceName, groupName, "", false);
        
    }
    
    @Test
    void testSelectOneHealthyInstance5() throws NacosException {
        //given
        Instance healthyInstance = new Instance();
        healthyInstance.setIp("1.1.1.1");
        healthyInstance.setPort(1000);
        List<Instance> hosts = new ArrayList<>();
        hosts.add(healthyInstance);
        ServiceInfo infoWithHealthyInstance = new ServiceInfo();
        infoWithHealthyInstance.setHosts(hosts);
        when(proxy.subscribe(anyString(), anyString(), anyString())).thenReturn(infoWithHealthyInstance);
        
        String serviceName = "service1";
        List<String> clusterList = Arrays.asList("cluster1", "cluster2");
        //when
        client.selectOneHealthyInstance(serviceName, clusterList);
        //then
        verify(proxy, times(1)).subscribe(serviceName, Constants.DEFAULT_GROUP, "cluster1,cluster2");
    }
    
    @Test
    void testSelectOneHealthyInstance6() throws NacosException {
        //given
        Instance healthyInstance = new Instance();
        healthyInstance.setIp("1.1.1.1");
        healthyInstance.setPort(1000);
        List<Instance> hosts = new ArrayList<>();
        hosts.add(healthyInstance);
        ServiceInfo infoWithHealthyInstance = new ServiceInfo();
        infoWithHealthyInstance.setHosts(hosts);
        when(proxy.subscribe(anyString(), anyString(), anyString())).thenReturn(infoWithHealthyInstance);
        
        String serviceName = "service1";
        String groupName = "group1";
        List<String> clusterList = Arrays.asList("cluster1", "cluster2");
        //when
        client.selectOneHealthyInstance(serviceName, groupName, clusterList);
        //then
        verify(proxy, times(1)).subscribe(serviceName, groupName, "cluster1,cluster2");
        
    }
    
    @Test
    void testSelectOneHealthyInstance7() throws NacosException {
        //given
        Instance healthyInstance = new Instance();
        healthyInstance.setIp("1.1.1.1");
        healthyInstance.setPort(1000);
        List<Instance> hosts = new ArrayList<>();
        hosts.add(healthyInstance);
        ServiceInfo infoWithHealthyInstance = new ServiceInfo();
        infoWithHealthyInstance.setHosts(hosts);
        when(proxy.queryInstancesOfService(anyString(), anyString(), anyString(), anyBoolean())).thenReturn(
                infoWithHealthyInstance);
        
        String serviceName = "service1";
        List<String> clusterList = Arrays.asList("cluster1", "cluster2");
        //when
        client.selectOneHealthyInstance(serviceName, clusterList, false);
        //then
        verify(proxy, times(1)).queryInstancesOfService(serviceName, Constants.DEFAULT_GROUP, "cluster1,cluster2",
                false);
    }
    
    @Test
    void testSelectOneHealthyInstance8() throws NacosException {
        //given
        Instance healthyInstance = new Instance();
        healthyInstance.setIp("1.1.1.1");
        healthyInstance.setPort(1000);
        List<Instance> hosts = new ArrayList<>();
        hosts.add(healthyInstance);
        ServiceInfo infoWithHealthyInstance = new ServiceInfo();
        infoWithHealthyInstance.setHosts(hosts);
        when(proxy.queryInstancesOfService(anyString(), anyString(), anyString(), anyBoolean())).thenReturn(
                infoWithHealthyInstance);
        
        String serviceName = "service1";
        String groupName = "group1";
        List<String> clusterList = Arrays.asList("cluster1", "cluster2");
        //when
        client.selectOneHealthyInstance(serviceName, groupName, clusterList, false);
        //then
        verify(proxy, times(1)).queryInstancesOfService(serviceName, groupName, "cluster1,cluster2", false);
    }
    
    @Test
    void testSubscribe1() throws NacosException {
        //given
        String serviceName = "service1";
        EventListener listener = event -> {
        
        };
        //when
        client.subscribe(serviceName, listener);
        NamingSelectorWrapper wrapper = new NamingSelectorWrapper(serviceName, Constants.DEFAULT_GROUP, Constants.NULL,
                NamingSelectorFactory.newClusterSelector(Collections.emptyList()), listener);
        //then
        verify(changeNotifier, times(1)).registerListener(Constants.DEFAULT_GROUP, serviceName, wrapper);
        verify(proxy, times(1)).subscribe(serviceName, Constants.DEFAULT_GROUP, "");
    }
    
    @Test
    void testSubscribe2() throws NacosException {
        //given
        String serviceName = "service1";
        String groupName = "group1";
        EventListener listener = event -> {
        
        };
        //when
        client.subscribe(serviceName, groupName, listener);
        NamingSelectorWrapper wrapper = new NamingSelectorWrapper(serviceName, groupName, Constants.NULL,
                NamingSelectorFactory.newClusterSelector(Collections.emptyList()), listener);
        //then
        verify(changeNotifier, times(1)).registerListener(groupName, serviceName, wrapper);
        verify(proxy, times(1)).subscribe(serviceName, groupName, "");
    }
    
    @Test
    void testSubscribe3() throws NacosException {
        //given
        String serviceName = "service1";
        List<String> clusterList = Arrays.asList("cluster1", "cluster2");
        EventListener listener = event -> {
        
        };
        //when
        client.subscribe(serviceName, clusterList, listener);
        NamingSelectorWrapper wrapper = new NamingSelectorWrapper(serviceName, Constants.DEFAULT_GROUP, Constants.NULL,
                NamingSelectorFactory.newClusterSelector(clusterList), listener);
        //then
        verify(changeNotifier, times(1)).registerListener(Constants.DEFAULT_GROUP, serviceName, wrapper);
        verify(proxy, times(1)).subscribe(serviceName, Constants.DEFAULT_GROUP, Constants.NULL);
    }
    
    @Test
    void testSubscribe4() throws NacosException {
        //given
        String serviceName = "service1";
        String groupName = "group1";
        List<String> clusterList = Arrays.asList("cluster1", "cluster2");
        EventListener listener = event -> {
        
        };
        //when
        client.subscribe(serviceName, groupName, clusterList, listener);
        NamingSelectorWrapper wrapper = new NamingSelectorWrapper(serviceName, groupName,
                getUniqueClusterString(clusterList), NamingSelectorFactory.newClusterSelector(clusterList), listener);
        //then
        verify(changeNotifier, times(1)).registerListener(groupName, serviceName, wrapper);
        verify(proxy, times(1)).subscribe(serviceName, groupName, Constants.NULL);
    }
    
    @Test
    public void testSubscribe5() throws NacosException {
        String serviceName = "service1";
        String groupName = "group1";
        EventListener listener = event -> {
        
        };
        //when
        client.subscribe(serviceName, groupName, NamingSelectorFactory.HEALTHY_SELECTOR, listener);
        NamingSelectorWrapper wrapper = new NamingSelectorWrapper(serviceName, groupName,
                Constants.NULL,  NamingSelectorFactory.HEALTHY_SELECTOR, listener);
        //then
        verify(changeNotifier, times(1)).registerListener(groupName, serviceName, wrapper);
        verify(proxy, times(1)).subscribe(serviceName, groupName, Constants.NULL);
    }
    
    @Test
    void testSubscribeWithNullListener() throws NacosException {
        String serviceName = "service1";
        String groupName = "group1";
        //when
        client.subscribe(serviceName, groupName, null);
        //then
        verify(changeNotifier, never()).registerListener(groupName, serviceName, "", null);
        verify(proxy, never()).subscribe(serviceName, groupName, "");
        
    }
    
    @Test
    void testUnSubscribe1() throws NacosException {
        //given
        String serviceName = "service1";
        EventListener listener = event -> {
        
        };
<<<<<<< HEAD
        when(changeNotifier.isSubscribed(serviceName, Constants.DEFAULT_GROUP)).thenReturn(false);
        //when
=======
>>>>>>> 04f9b86e
        client.unsubscribe(serviceName, listener);
        //then
        NamingSelectorWrapper wrapper = new NamingSelectorWrapper(
                NamingSelectorFactory.newClusterSelector(Collections.emptyList()), listener);
        verify(changeNotifier, times(1)).deregisterListener(Constants.DEFAULT_GROUP, serviceName, wrapper);
        verify(proxy, times(1)).unsubscribe(serviceName, Constants.DEFAULT_GROUP, Constants.NULL);
    }
    
    @Test
    void testUnSubscribe2() throws NacosException {
        //given
        String serviceName = "service1";
        String groupName = "group1";
        EventListener listener = event -> {
        
        };
<<<<<<< HEAD
        when(changeNotifier.isSubscribed(serviceName, groupName)).thenReturn(false);
        
        //when
=======
>>>>>>> 04f9b86e
        client.unsubscribe(serviceName, groupName, listener);
        NamingSelectorWrapper wrapper = new NamingSelectorWrapper(
                NamingSelectorFactory.newClusterSelector(Collections.emptyList()), listener);
        //then
        verify(changeNotifier, times(1)).deregisterListener(groupName, serviceName, wrapper);
        verify(proxy, times(1)).unsubscribe(serviceName, groupName, Constants.NULL);
    }
    
    @Test
    void testUnSubscribe3() throws NacosException {
        //given
        String serviceName = "service1";
        List<String> clusterList = Arrays.asList("cluster1", "cluster2");
        EventListener listener = event -> {
        
        };
<<<<<<< HEAD
        when(changeNotifier.isSubscribed(serviceName, Constants.DEFAULT_GROUP)).thenReturn(false);
        
        //when
=======
>>>>>>> 04f9b86e
        client.unsubscribe(serviceName, clusterList, listener);
        NamingSelectorWrapper wrapper = new NamingSelectorWrapper(NamingSelectorFactory.newClusterSelector(clusterList),
                listener);
        //then
        verify(changeNotifier, times(1)).deregisterListener(Constants.DEFAULT_GROUP, serviceName, wrapper);
        verify(proxy, times(1)).unsubscribe(serviceName, Constants.DEFAULT_GROUP, Constants.NULL);
    }
    
    @Test
    void testUnSubscribe4() throws NacosException {
        //given
        String serviceName = "service1";
        String groupName = "group1";
        List<String> clusterList = Arrays.asList("cluster1", "cluster2");
        EventListener listener = event -> {
        
        };
<<<<<<< HEAD
        when(changeNotifier.isSubscribed(serviceName, groupName)).thenReturn(false);
        
        //when
=======
>>>>>>> 04f9b86e
        client.unsubscribe(serviceName, groupName, clusterList, listener);
        NamingSelectorWrapper wrapper = new NamingSelectorWrapper(NamingSelectorFactory.newClusterSelector(clusterList),
                listener);
        //then
        verify(changeNotifier, times(1)).deregisterListener(groupName, serviceName, wrapper);
        verify(proxy, times(1)).unsubscribe(serviceName, groupName, Constants.NULL);
    }
    
    @Test
    public void testUnSubscribe5() throws NacosException {
        //given
        String serviceName = "service1";
        String groupName = "group1";
        EventListener listener = event -> {
        
        };
        when(changeNotifier.isSubscribed(serviceName, groupName)).thenReturn(false);
    
        //when
        client.unsubscribe(serviceName, groupName, NamingSelectorFactory.HEALTHY_SELECTOR, listener);
        NamingSelectorWrapper wrapper = new NamingSelectorWrapper(NamingSelectorFactory.HEALTHY_SELECTOR,
                listener);
        //then
        verify(changeNotifier, times(1)).deregisterListener(groupName, serviceName, wrapper);
        verify(proxy, times(1)).unsubscribe(serviceName, groupName, Constants.NULL);
    }
    
    @Test
    void testGetServicesOfServer1() throws NacosException {
        //given
        int pageNo = 1;
        int pageSize = 10;
        //when
        client.getServicesOfServer(pageNo, pageSize);
        //then
        verify(proxy, times(1)).getServiceList(pageNo, pageSize, Constants.DEFAULT_GROUP, null);
    }
    
    @Test
    void testGetServicesOfServer2() throws NacosException {
        //given
        int pageNo = 1;
        int pageSize = 10;
        String groupName = "group1";
        //when
        client.getServicesOfServer(pageNo, pageSize, groupName);
        //then
        verify(proxy, times(1)).getServiceList(pageNo, pageSize, groupName, null);
    }
    
    @Test
    void testGetServicesOfServer3() throws NacosException {
        //given
        int pageNo = 1;
        int pageSize = 10;
        AbstractSelector selector = new AbstractSelector("aaa") {
            @Override
            public String getType() {
                return super.getType();
            }
        };
        //when
        client.getServicesOfServer(pageNo, pageSize, selector);
        //then
        verify(proxy, times(1)).getServiceList(pageNo, pageSize, Constants.DEFAULT_GROUP, selector);
    }
    
    @Test
    void testGetServicesOfServer4() throws NacosException {
        //given
        int pageNo = 1;
        int pageSize = 10;
        String groupName = "group1";
        
        AbstractSelector selector = new AbstractSelector("aaa") {
            @Override
            public String getType() {
                return super.getType();
            }
        };
        //when
        client.getServicesOfServer(pageNo, pageSize, groupName, selector);
        //then
        verify(proxy, times(1)).getServiceList(pageNo, pageSize, groupName, selector);
    }
    
    @Test
    void testGetSubscribeServices() {
        //when
        client.getSubscribeServices();
        //then
        verify(changeNotifier, times(1)).getSubscribeServices();
    }
    
    @Test
    void testGetServerStatus() {
        //given
        when(proxy.serverHealthy()).thenReturn(true);
        //when
        String serverStatus = client.getServerStatus();
        //then
        assertEquals("UP", serverStatus);
    }
    
    @Test
    void testGetServerStatusFail() {
        //given
        when(proxy.serverHealthy()).thenReturn(false);
        //when
        String serverStatus = client.getServerStatus();
        //then
        assertEquals("DOWN", serverStatus);
    }
    
    @Test
    void testShutDown() throws NacosException {
        //when
        client.shutDown();
        //then
        verify(proxy, times(1)).shutdown();
    }
    
    @Test
    void testConstructorWithServerList() throws NacosException, NoSuchFieldException, IllegalAccessException {
        NacosNamingService namingService = new NacosNamingService("localhost");
        try {
            Field namespaceField = NacosNamingService.class.getDeclaredField("namespace");
            namespaceField.setAccessible(true);
            String namespace = (String) namespaceField.get(namingService);
            assertEquals(UtilAndComs.DEFAULT_NAMESPACE_ID, namespace);
        } finally {
            namingService.shutDown();
        }
    }
}<|MERGE_RESOLUTION|>--- conflicted
+++ resolved
@@ -32,14 +32,6 @@
 import com.alibaba.nacos.client.naming.remote.http.NamingHttpClientProxy;
 import com.alibaba.nacos.client.naming.selector.NamingSelectorWrapper;
 import com.alibaba.nacos.client.naming.utils.CollectionUtils;
-<<<<<<< HEAD
-import com.alibaba.nacos.client.naming.selector.NamingSelectorFactory;
-import org.junit.Assert;
-import org.junit.Before;
-import org.junit.Rule;
-import org.junit.Test;
-import org.junit.rules.ExpectedException;
-=======
 import com.alibaba.nacos.client.naming.utils.UtilAndComs;
 import org.junit.jupiter.api.AfterEach;
 import org.junit.jupiter.api.BeforeEach;
@@ -47,7 +39,6 @@
 import org.junit.jupiter.api.extension.ExtendWith;
 import org.mockito.Mock;
 import org.mockito.junit.jupiter.MockitoExtension;
->>>>>>> 04f9b86e
 
 import java.lang.reflect.Field;
 import java.util.ArrayList;
@@ -56,14 +47,11 @@
 import java.util.List;
 import java.util.Properties;
 
-<<<<<<< HEAD
-import static com.alibaba.nacos.client.naming.selector.NamingSelectorFactory.getUniqueClusterString;
-=======
 import static org.junit.jupiter.api.Assertions.assertEquals;
 import static org.junit.jupiter.api.Assertions.assertSame;
 import static org.junit.jupiter.api.Assertions.assertThrows;
 import static org.junit.jupiter.api.Assertions.assertTrue;
->>>>>>> 04f9b86e
+import static com.alibaba.nacos.client.naming.selector.NamingSelectorFactory.getUniqueClusterString;
 import static org.mockito.ArgumentMatchers.anyBoolean;
 import static org.mockito.ArgumentMatchers.anyString;
 import static org.mockito.ArgumentMatchers.argThat;
@@ -908,11 +896,8 @@
         EventListener listener = event -> {
         
         };
-<<<<<<< HEAD
         when(changeNotifier.isSubscribed(serviceName, Constants.DEFAULT_GROUP)).thenReturn(false);
         //when
-=======
->>>>>>> 04f9b86e
         client.unsubscribe(serviceName, listener);
         //then
         NamingSelectorWrapper wrapper = new NamingSelectorWrapper(
@@ -929,12 +914,9 @@
         EventListener listener = event -> {
         
         };
-<<<<<<< HEAD
         when(changeNotifier.isSubscribed(serviceName, groupName)).thenReturn(false);
         
         //when
-=======
->>>>>>> 04f9b86e
         client.unsubscribe(serviceName, groupName, listener);
         NamingSelectorWrapper wrapper = new NamingSelectorWrapper(
                 NamingSelectorFactory.newClusterSelector(Collections.emptyList()), listener);
@@ -951,12 +933,9 @@
         EventListener listener = event -> {
         
         };
-<<<<<<< HEAD
         when(changeNotifier.isSubscribed(serviceName, Constants.DEFAULT_GROUP)).thenReturn(false);
         
         //when
-=======
->>>>>>> 04f9b86e
         client.unsubscribe(serviceName, clusterList, listener);
         NamingSelectorWrapper wrapper = new NamingSelectorWrapper(NamingSelectorFactory.newClusterSelector(clusterList),
                 listener);
@@ -974,12 +953,9 @@
         EventListener listener = event -> {
         
         };
-<<<<<<< HEAD
         when(changeNotifier.isSubscribed(serviceName, groupName)).thenReturn(false);
         
         //when
-=======
->>>>>>> 04f9b86e
         client.unsubscribe(serviceName, groupName, clusterList, listener);
         NamingSelectorWrapper wrapper = new NamingSelectorWrapper(NamingSelectorFactory.newClusterSelector(clusterList),
                 listener);
