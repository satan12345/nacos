--- conflicted
+++ resolved
@@ -12,33 +12,13 @@
   limitations under the License.
  -->
 <project xmlns="http://maven.apache.org/POM/4.0.0"
-<<<<<<< HEAD
-	xmlns:xsi="http://www.w3.org/2001/XMLSchema-instance"
-	xsi:schemaLocation="http://maven.apache.org/POM/4.0.0 http://maven.apache.org/xsd/maven-4.0.0.xsd">
-	<modelVersion>4.0.0</modelVersion>
-	<parent>
-		<groupId>com.alibaba.nacos</groupId>
-		<artifactId>nacos-all</artifactId>
-		<version>0.2.0-SM-SNAPSHOT</version>
-
-	</parent>
-	<artifactId>nacos-console</artifactId>
-	<!--<packaging>war</packaging>-->
-	<packaging>jar</packaging>
-	<name>nacos-console ${project.version}</name>
-	<url>http://maven.apache.org</url>
-	<properties>
-		<project.build.sourceEncoding>UTF-8</project.build.sourceEncoding>
-	</properties>
-	<dependencies>
-=======
          xmlns:xsi="http://www.w3.org/2001/XMLSchema-instance"
          xsi:schemaLocation="http://maven.apache.org/POM/4.0.0 http://maven.apache.org/xsd/maven-4.0.0.xsd">
     <modelVersion>4.0.0</modelVersion>
     <parent>
         <groupId>com.alibaba.nacos</groupId>
         <artifactId>nacos-all</artifactId>
-        <version>0.7.0</version>
+        <version>0.2.0-SM-SNAPSHOT</version>
     </parent>
     <artifactId>nacos-console</artifactId>
     <!--<packaging>war</packaging>-->
@@ -49,7 +29,6 @@
         <project.build.sourceEncoding>UTF-8</project.build.sourceEncoding>
     </properties>
     <dependencies>
->>>>>>> 7fac0909
 
         <dependency>
             <groupId>${project.groupId}</groupId>
