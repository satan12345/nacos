--- conflicted
+++ resolved
@@ -22,11 +22,7 @@
     <inceptionYear>2018</inceptionYear>
     <groupId>com.alibaba.nacos</groupId>
     <artifactId>nacos-all</artifactId>
-<<<<<<< HEAD
     <version>2.0.0-1-SNAPSHOT</version>
-=======
-    <version>1.4.1</version>
->>>>>>> b9596a73
     <packaging>pom</packaging>
     
     <name>Alibaba NACOS ${project.version}</name>
@@ -40,11 +36,7 @@
         <url>git@github.com:alibaba/nacos.git</url>
         <connection>scm:git@github.com:alibaba/nacos.git</connection>
         <developerConnection>scm:git@github.com:alibaba/nacos.git</developerConnection>
-<<<<<<< HEAD
-        <tag>nacos-all-SNAPSHOT</tag>
-=======
-        <tag>nacos-all-1.4.1</tag>
->>>>>>> b9596a73
+        <tag>nacos-all-2.0.0-1-SNAPSHOT</tag>
     </scm>
     
     <mailingLists>
