--- conflicted
+++ resolved
@@ -312,11 +312,7 @@
                     <encoding>UTF-8</encoding>
                     <consoleOutput>true</consoleOutput>
                     <failsOnError>true</failsOnError>
-<<<<<<< HEAD
-                    <excludes>**/istio/model/**,**/nacos/test/**,**/com/alibaba/nacos/config/server/modules/**</excludes>
-=======
-                    <excludes>**/istio/model/**,**/consistency/entity/**,**/nacos/test/**</excludes>
->>>>>>> 9355dc2e
+                    <excludes>**/istio/model/**,**/consistency/entity/**,**/nacos/test/**,**/com/alibaba/nacos/config/server/modules/**</excludes>
                 </configuration>
                 <executions>
                     <execution>
